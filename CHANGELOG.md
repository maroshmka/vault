## 1.4 (Unreleased)

FEATURES:

 * **Kerberos Authentication**: We now support Kerberos authentication using
   a SPNEGO token. Login can be performed using the Vault CLI, API, or agent.

IMPROVEMENTS:

* agent: add option to force the use of the auth-auth token, and ignore the Vault token in the request [[GH-8101](https://github.com/hashicorp/vault/pull/8101)]
* audit: HMAC http_raw_body in audit log; this ensures that large authenticated Prometheus metrics responses get
  replaced with short HMAC values [[GH-8130](https://github.com/hashicorp/vault/pull/8130)]
* auth/jwt: Additional OIDC callback parameters available for CLI logins [[GH-80](https://github.com/hashicorp/vault-plugin-auth-jwt/pull/80) & [GH-86](https://github.com/hashicorp/vault-plugin-auth-jwt/pull/86)]
* auth/jwt: Bound claims may be optionally configured using globs [[GH-89](https://github.com/hashicorp/vault-plugin-auth-jwt/pull/89)]
* aws: Add support for v2 of the instance metadata service (see [issue 7924](https://github.com/hashicorp/vault/issues/7924) for all linked PRs)
* core: Separate out service discovery interface from storage interface to allow
  new types of service discovery not coupled to storage [[GH-7887](https://github.com/hashicorp/vault/pull/7887)]
* cli: Incorrect TLS configuration will now correctly fail [[GH-8025](https://github.com/hashicorp/vault/pull/8025)]
* okta: Upgrade okta sdk lib, which should improve handling of groups [[GH-8143](https://github.com/hashicorp/vault/pull/8143)]
* secrets/database/mongodb: Switched internal MongoDB driver to mongo-driver [[GH-8140](https://github.com/hashicorp/vault/pull/8140)]
* secrets/consul: Add support to specify TLS options per Consul backend [[GH-4800](https://github.com/hashicorp/vault/pull/4800)]
* secrets/gcp: Allow specifying the TTL for a service key [[GH-54](https://github.com/hashicorp/vault-plugin-secrets-gcp/pull/54)]
* secrets/gcp: Add support for rotating root keys [[GH-53](https://github.com/hashicorp/vault-plugin-secrets-gcp/pull/53)]
* secrets/nomad: Add support to specify TLS options per Nomad backend [[GH-8083](https://github.com/hashicorp/vault/pull/8083)]
* storage/raft: Nodes in the raft cluster can all be given possible leader
  addresses for them to continuously try and join one of them, thus automating
  the process of join to a greater extent [[GH-7856](https://github.com/hashicorp/vault/pull/7856)]
* storage/etcd: Bumped etcd client API SDK [[GH-7931](https://github.com/hashicorp/vault/pull/7931) & [GH-4961](https://github.com/hashicorp/vault/pull/4961) & [GH-4349](https://github.com/hashicorp/vault/pull/4349) & [GH-7582](https://github.com/hashicorp/vault/pull/7582)]

BUG FIXES:

* agent: Fix issue where TLS options are ignored for agent template feature [[GH-7889](https://github.com/hashicorp/vault/pull/7889)]
* ui: Update headless Chrome flag to fix `yarn run test:oss` [[GH-8035](https://github.com/hashicorp/vault/pull/8035)]
* secrets/database/mysql: Ensures default static credential rotation statements are used [[GH-8240](https://github.com/hashicorp/vault/pull/8240)]
* secrets/database/mysql: Fix inconsistent query parameter names: {{name}} or {{username}} for
  different queries. Now it allows for either for backwards compatibility [[GH-8240](https://github.com/hashicorp/vault/pull/8240)]
* secrets/database/postgres: Fix inconsistent query parameter names: {{name}} or {{username}} for
<<<<<<< HEAD
  different queries. Now it allows for either for backwards compatibility [[GH-8240](https://github.com/hashicorp/vault/pull/8240)]
=======
  different queries. Now it allows for either for backwards compatibility [GH-8240]
* secrets/pki: Support FQDNs in DNS Name [GH-8288]
>>>>>>> 473c5d94


## 1.3.3 (Unreleased)

BUG FIXES:

* cli: Fix issue where Raft snapshots from standby nodes created an empty backup file [[GH-8097](https://github.com/hashicorp/vault/pull/8097)]
* ui: Fix missing License menu item [[GH-8230](https://github.com/hashicorp/vault/pull/8230)]
* ui: Fix bug where default auth method on login is defaulted to auth method that is listing-visibility=unauth instead of “other” [[GH-8218](https://github.com/hashicorp/vault/pull/8218)]
* ui: Fix bug where KMIP details were not shown in the UI Wizard [[GH-8255](https://github.com/hashicorp/vault/pull/8255)]

## 1.3.2 (January 22nd, 2020)

SECURITY:
 * When deleting a namespace on Vault Enterprise, in certain circumstances, the deletion
   process will fail to revoke dynamic secrets for a mount in that namespace. This will
   leave any dynamic secrets in remote systems alive and will fail to clean them up. This
   vulnerability, CVE-2020-7220, affects Vault Enterprise 0.11.0 and newer.

IMPROVEMENTS:
 * auth/aws: Add aws metadata to identity alias [[GH-7975](https://github.com/hashicorp/vault/pull/7975)]
 * auth/kubernetes: Allow both names and namespaces to be set to "*" [[GH-78](https://github.com/hashicorp/vault/pull/78)]

BUG FIXES:

* auth/azure: Fix Azure compute client to use correct base URL [[GH-8072](https://github.com/hashicorp/vault/pull/8072)]
* auth/ldap: Fix renewal of tokens without cofigured policies that are
  generated by an LDAP login [[GH-8072](https://github.com/hashicorp/vault/pull/8072)]
* auth/okta: Fix renewal of tokens without configured policies that are
  generated by an Okta login [[GH-8072](https://github.com/hashicorp/vault/pull/8072)]
* core: Fix seal migration error when attempting to migrate from auto unseal to shamir [[GH-8172](https://github.com/hashicorp/vault/pull/8172)]
* core: Fix seal migration config issue when migrating from auto unseal to auto unseal [[GH-8172](https://github.com/hashicorp/vault/pull/8172)]
* plugin: Fix issue where a plugin unwrap request potentially used an expired token [[GH-8058](https://github.com/hashicorp/vault/pull/8058)]
* replication: Fix issue where a forwarded request from a performance/standby node could run into
  a timeout
* secrets/database: Fix issue where a manual static role rotation could potentially panic [[GH-8098](https://github.com/hashicorp/vault/pull/8098)]
* secrets/database: Fix issue where a manual root credential rotation request is not forwarded
  to the primary node [[GH-8125](https://github.com/hashicorp/vault/pull/8125)]
* secrets/database: Fix issue where a manual static role rotation request is not forwarded
  to the primary node [[GH-8126](https://github.com/hashicorp/vault/pull/8126)]
* secrets/database/mysql: Fix issue where special characters for a MySQL password were encoded [[GH-8040](https://github.com/hashicorp/vault/pull/8040)]
* ui: Fix deleting namespaces [[GH-8132](https://github.com/hashicorp/vault/pull/8132)]
* ui: Fix Error handler on kv-secret edit and kv-secret view pages [[GH-8133](https://github.com/hashicorp/vault/pull/8133)]
* ui: Fix OIDC callback to check storage [[GH-7929](https://github.com/hashicorp/vault/pull/7929)].
* ui: Change `.box-radio` height to min-height to prevent overflow issues [[GH-8065](https://github.com/hashicorp/vault/pull/8065)]

## 1.3.1 (December 18th, 2019)

IMPROVEMENTS:

* agent: Add ability to set `exit-after-auth` via the CLI [[GH-7920](https://github.com/hashicorp/vault/pull/7920)]
* auth/ldap: Add a `request_timeout` configuration option to prevent connection
  requests from hanging [[GH-7909](https://github.com/hashicorp/vault/pull/7909)]
* auth/kubernetes: Add audience to tokenreview API request for Kube deployments where issuer
  is not Kube. [[GH-74](https://github.com/hashicorp/vault/pull/74)]
* secrets/ad: Add a `request_timeout` configuration option to prevent connection
  requests from hanging [[GH-59](https://github.com/hashicorp/vault-plugin-secrets-ad/pull/59)]
* storage/postgresql: Add support for setting `connection_url` from enviornment
  variable `VAULT_PG_CONNECTION_URL` [[GH-7937](https://github.com/hashicorp/vault/pull/7937)]
* telemetry: Add `enable_hostname_label` option to telemetry stanza [[GH-7902](https://github.com/hashicorp/vault/pull/7902)]
* telemetry: Add accept header check for prometheus mime type [[GH-7958](https://github.com/hashicorp/vault/pull/7958)]

BUG FIXES:

* agent: Fix issue where Agent exits before all templates are rendered when
  using and `exit_after_auth` [[GH-7899](https://github.com/hashicorp/vault/pull/7899)]
* auth/aws: Fixes region-related issues when using a custom `sts_endpoint` by adding
  a `sts_region` parameter [[GH-7922](https://github.com/hashicorp/vault/pull/7922)]
* auth/token: Fix panic when getting batch tokens on a performance standby from a role
  that does not exist [[GH-8027](https://github.com/hashicorp/vault/pull/8027)]
* core: Improve warning message for lease TTLs [[GH-7901](https://github.com/hashicorp/vault/pull/7901)]
* identity: Fix identity token panic during invalidation [[GH-8043](https://github.com/hashicorp/vault/pull/8043)]
* plugin: Fix a panic that could occur if a mount/auth entry was unable to
  mount the plugin backend and a request that required the system view to be
  retrieved was made [[GH-7991](https://github.com/hashicorp/vault/pull/7991)]
* replication: Add `generate-public-key` endpoint to list of allowed endpoints
  for existing DR secondaries
* secrets/gcp: Fix panic if bindings aren't provided in roleset create/update. [[GH-56](https://github.com/hashicorp/vault-plugin-secrets-gcp/pull/56)]
* secrets/pki: Prevent generating certificate on performance standby when storing
  [[GH-7904](https://github.com/hashicorp/vault/pull/7904)]
* secrets/transit: Prevent restoring keys to new names that are sub paths [[GH-7998](https://github.com/hashicorp/vault/pull/7998)]
* storage/s3: Fix a bug in configurable S3 paths that was preventing use of S3 as
  a source during `operator migrate` operations [[GH-7966](https://github.com/hashicorp/vault/pull/7966)]
* ui: Ensure secrets with a period in their key can be viewed and copied [[GH-7926](https://github.com/hashicorp/vault/pull/7926)]
* ui: Fix status menu after demotion [[GH-7997](https://github.com/hashicorp/vault/pull/7997)]
* ui: Fix select dropdowns in Safari when running Mojave [[GH-8023](https://github.com/hashicorp/vault/pull/8023)]

## 1.3 (November 14th, 2019)

CHANGES:

 * Secondary cluster activation: There has been a change to the way that activating
   performance and DR secondary clusters works when using public keys for
   encryption of the parameters rather than a wrapping token. This flow was
   experimental and never documented. It is now officially supported and
   documented but is not backwards compatible with older Vault releases.
 * Cluster cipher suites: On its cluster port, Vault will no longer advertise
   the full TLS 1.2 cipher suite list by default. Although this port is only
   used for Vault-to-Vault communication and would always pick a strong cipher,
   it could cause false flags on port scanners and other security utilities
   that assumed insecure ciphers were being used. The previous behavior can be
   achieved by setting the value of the (undocumented) `cluster_cipher_suites`
   config flag to `tls12`.
 * API/Agent Renewal behavior: The API now allows multiple options for how it
   deals with renewals. The legacy behavior in the Agent/API is for the renewer
   (now called the lifetime watcher) to exit on a renew error, leading to a
   reauthentication. The new default behavior is for the lifetime watcher to
   ignore 5XX errors and simply retry as scheduled, using the existing lease
   duration. It is also possible, within custom code, to disable renewals
   entirely, which allows the lifetime watcher to simply return when it
   believes it is time for your code to renew or reauthenticate.

FEATURES:

 * **Vault Debug**: A new top-level subcommand, `debug`, is added that allows
   operators to retrieve debugging information related to a particular Vault
   node. Operators can use this simple workflow to capture triaging information,
   which can then be consumed programmatically or by support and engineering teams.
   It has the abilitity to probe for config, host, metrics, pprof, server status,
   and replication status.
 * **Recovery Mode**: Vault server can be brought up in recovery mode to resolve
   outages caused due to data store being in bad state. This is a privileged mode
   that allows `sys/raw` API calls to perform surgical corrections to the data
   store. Bad storage state can be caused by bugs. However, this is usually
   observed when known (and fixed) bugs are hit by older versions of Vault.
 * **Entropy Augmentation (Enterprise)**: Vault now supports sourcing entropy from
   external source for critical security parameters. Currently an HSM that
   supports PKCS#11 is the only supported source.
 * **Active Directory Secret Check-In/Check-Out**: In the Active Directory secrets
   engine, users or applications can check out a service account for use, and its
   password will be rotated when it's checked back in.
 * **Vault Agent Template**: Vault Agent now supports rendering templates containing
   Vault secrets to disk, similar to Consul Template [[GH-7652](https://github.com/hashicorp/vault/pull/7652)]
 * **Transit Key Type Support**: Signing and verification is now supported with the P-384
   (secp384r1) and P-521 (secp521r1) ECDSA curves [[GH-7551](https://github.com/hashicorp/vault/pull/7551)] and encryption and
   decryption is now supported via AES128-GCM96 [[GH-7555](https://github.com/hashicorp/vault/pull/7555)]
 * **SSRF Protection for Vault Agent**: Vault Agent has a configuration option to
   require a specific header before allowing requests [[GH-7627](https://github.com/hashicorp/vault/pull/7627)]
 * **AWS Auth Method Root Rotation**: The credential used by the AWS auth method can
   now be rotated, to ensure that only Vault knows the credentials it is using [[GH-7131](https://github.com/hashicorp/vault/pull/7131)]
 * **New UI Features**: The UI now supports managing users and groups for the
   Userpass, Cert, Okta, and Radius auth methods.
 * **Shamir with Stored Master Key**: The on disk format for Shamir seals has changed,
   allowing for a secondary cluster using Shamir downstream from a primary cluster
   using Auto Unseal. [[GH-7694](https://github.com/hashicorp/vault/pull/7694)]
 * **Stackdriver Metrics Sink**: Vault can now send metrics to
   [Stackdriver](https://cloud.google.com/stackdriver/). See the [configuration
   documentation](https://www.vaultproject.io/docs/config/index.html) for
   details. [[GH-6957](https://github.com/hashicorp/vault/pull/6957)]
 * **Filtered Paths Replication (Enterprise)**: Based on the predecessor Filtered Mount Replication,
   Filtered Paths Replication allows now filtering of namespaces in addition to mounts.
 * **Token Renewal via Accessor**: Tokens can now be renewed via the accessor value through
   the new `auth/token/renew-accessor` endpoint if the caller's token has
   permission to access that endpoint.
 * **Improved Integrated Storage (Beta)**: Improved raft write performance, added support for
   non-voter nodes, along with UI support for: using raft storage, joining a raft cluster,
   and downloading and restoring a snapshot.

IMPROVEMENTS:

 * agent: Add ability to set the TLS SNI name used by Agent [[GH-7519](https://github.com/hashicorp/vault/pull/7519)]
 * agent & api: Change default renewer behavior to ignore 5XX errors [[GH-7733](https://github.com/hashicorp/vault/pull/7733)]
 * auth/jwt: The redirect callback host may now be specified for CLI logins
   [[GH-71](https://github.com/hashicorp/vault-plugin-auth-jwt/pull/71)]
 * auth/jwt: Bound claims may now contain boolean values [[GH-73](https://github.com/hashicorp/vault-plugin-auth-jwt/pull/73)]
 * auth/jwt: CLI logins can now open the browser when running in WSL [[GH-77](https://github.com/hashicorp/vault-plugin-auth-jwt/pull/77)]
 * core: Exit ScanView if context has been cancelled [[GH-7419](https://github.com/hashicorp/vault/pull/7419)]
 * core: re-encrypt barrier and recovery keys if the unseal key is updated
   [[GH-7493](https://github.com/hashicorp/vault/pull/7493)]
 * core: Don't advertise the full set of TLS 1.2 cipher suites on the cluster
   port, even though only strong ciphers were used [[GH-7487](https://github.com/hashicorp/vault/pull/7487)]
 * core (enterprise): Add background seal re-wrap
 * core/metrics: Add config parameter to allow unauthenticated sys/metrics
   access. [[GH-7550](https://github.com/hashicorp/vault/pull/7550)]
 * metrics: Upgrade DataDog library to improve performance [[GH-7794](https://github.com/hashicorp/vault/pull/7794)]
 * replication (enterprise): Write-Ahead-Log entries will not duplicate the
   data belonging to the encompassing physical entries of the transaction,
   thereby improving the performance and storage capacity.
 * replication (enterprise): Added more replication metrics
 * replication (enterprise): Reindex process now compares subpages for a more
   accurate indexing process.
 * replication (enterprise): Reindex API now accepts a new `skip_flush`
   parameter indicating all the changes should not be flushed while the tree is
   locked.
 * secrets/aws: The root config can now be read [[GH-7245](https://github.com/hashicorp/vault/pull/7245)]
 * secrets/aws: Role paths may now contain the '@' character [[GH-7553](https://github.com/hashicorp/vault/pull/7553)]
 * secrets/database/cassandra: Add ability to skip verfication of connection
   [[GH-7614](https://github.com/hashicorp/vault/pull/7614)]
 * secrets/gcp: Fix panic during rollback if the roleset has been deleted
   [[GH-52](https://github.com/hashicorp/vault-plugin-secrets-gcp/pull/52)]
 * storage/azure: Add config parameter to Azure storage backend to allow
   specifying the ARM endpoint [[GH-7567](https://github.com/hashicorp/vault/pull/7567)]
 * storage/cassandra: Improve storage efficiency by eliminating unnecessary
   copies of value data [[GH-7199](https://github.com/hashicorp/vault/pull/7199)]
 * storage/raft: Improve raft write performance by utilizing FSM Batching
   [[GH-7527](https://github.com/hashicorp/vault/pull/7527)]
 * storage/raft: Add support for non-voter nodes [[GH-7634](https://github.com/hashicorp/vault/pull/7634)]
 * sys: Add a new `sys/host-info` endpoint for querying information about
   the host [[GH-7330](https://github.com/hashicorp/vault/pull/7330)]
 * sys: Add a new set of endpoints under `sys/pprof/` that allows profiling
   information to be extracted [[GH-7473](https://github.com/hashicorp/vault/pull/7473)]
 * sys: Add endpoint that counts the total number of active identity entities
   [[GH-7541](https://github.com/hashicorp/vault/pull/7541)]
 * sys: `sys/seal-status` now has a `storage_type` field denoting what type of
   storage
   the cluster is configured to use
 * sys: Add a new `sys/internal/counters/tokens` endpoint, that counts the
   total number of active service token accessors in the shared token storage.
   [[GH-7541](https://github.com/hashicorp/vault/pull/7541)]
 * sys/config: Add  a new endpoint under `sys/config/state/sanitized` that
   returns the configuration state of the server. It excludes config values
   from `storage`, `ha_storage`, and `seal` stanzas and some values
   from `telemetry` due to potential sensitive entries in those fields.
 * ui: when using raft storage, you can now join a raft cluster, download a
   snapshot, and restore a snapshot from the UI [[GH-7410](https://github.com/hashicorp/vault/pull/7410)]
 * ui: clarify when secret version is deleted in the secret version history
   dropdown [[GH-7714](https://github.com/hashicorp/vault/pull/7714)]

BUG FIXES:

 * agent: Fix a data race on the token value for inmemsink [[GH-7707](https://github.com/hashicorp/vault/pull/7707)]
 * api: Fix Go API using lease revocation via URL instead of body [[GH-7777](https://github.com/hashicorp/vault/pull/7777)]
 * api: Allow setting a function to control retry behavior [[GH-7331](https://github.com/hashicorp/vault/pull/7331)]
 * auth/gcp: Fix a bug where region information in instance groups names could
   cause an authorization attempt to fail [[GH-74](https://github.com/hashicorp/vault-plugin-auth-gcp/pull/74)]
 * cli: Fix a bug where a token of an unknown format (e.g. in ~/.vault-token)
   could cause confusing error messages during `vault login` [[GH-7508](https://github.com/hashicorp/vault/pull/7508)]
 * cli: Fix a bug where the `namespace list` command with JSON formatting
   always returned an empty object [[GH-7705](https://github.com/hashicorp/vault/pull/7705)]
 * cli: Command timeouts are now always specified solely by the
   `VAULT_CLIENT_TIMEOUT` value. [[GH-7469](https://github.com/hashicorp/vault/pull/7469)]
 * core: Don't allow registering a non-root zero TTL token lease. This is purely
   defense in depth as the lease would be revoked immediately anyways, but
   there's no real reason to allow registration. [[GH-7524](https://github.com/hashicorp/vault/pull/7524)]
 * core: Correctly revoke the token that's present in the response auth from a
   auth/token/ request if there's partial failure during the process. [[GH-7835](https://github.com/hashicorp/vault/pull/7835)]
 * identity (enterprise): Fixed identity case sensitive loading in secondary
   cluster [[GH-7327](https://github.com/hashicorp/vault/pull/7327)]
 * identity: Ensure only replication primary stores the identity case sensitivity state [[GH-7820](https://github.com/hashicorp/vault/pull/7820)]
 * raft: Fixed VAULT_CLUSTER_ADDR env being ignored at startup [[GH-7619](https://github.com/hashicorp/vault/pull/7619)]
 * secrets/pki: Don't allow duplicate SAN names in issued certs [[GH-7605](https://github.com/hashicorp/vault/pull/7605)]
 * sys/health: Pay attention to the values provided for `standbyok` and
   `perfstandbyok` rather than simply using their presence as a key to flip on
   that behavior [[GH-7323](https://github.com/hashicorp/vault/pull/7323)]
 * ui: using the `wrapped_token` query param will work with `redirect_to` and
   will automatically log in as intended [[GH-7398](https://github.com/hashicorp/vault/pull/7398)]
 * ui: fix an error when initializing from the UI using PGP keys [[GH-7542](https://github.com/hashicorp/vault/pull/7542)]
 * ui: show all active kv v2 secret versions even when `delete_version_after` is configured [[GH-7685](https://github.com/hashicorp/vault/pull/7685)]
 * ui: Ensure that items in the top navigation link to pages that users have access to [[GH-7590](https://github.com/hashicorp/vault/pull/7590)]

## 1.2.4 (November 7th, 2019)

SECURITY:

 * In a non-root namespace, revocation of a token scoped to a non-root
   namespace did not trigger the expected revocation of dynamic secret leases
   associated with that token. As a result, dynamic secret leases in non-root
   namespaces may outlive the token that created them.  This vulnerability,
   CVE-2019-18616, affects Vault Enterprise 0.11.0 and newer.
 * Disaster Recovery secondary clusters did not delete already-replicated data
   after a mount filter has been created on an upstream Performance secondary
   cluster. As a result, encrypted secrets may remain replicated on a Disaster
   Recovery secondary cluster after application of a mount filter excluding
   those secrets from replication. This vulnerability, CVE-2019-18617, affects
   Vault Enterprise 0.8 and newer.
 * Update version of Go to 1.12.12 to fix Go bug golang.org/issue/34960 which
   corresponds to CVE-2019-17596.

CHANGES:

 * auth/aws: If a custom `sts_endpoint` is configured, Vault Agent and the CLI
   should provide the corresponding region via the `region` parameter (which
   already existed as a CLI parameter, and has now been added to Agent). The
   automatic region detection added to the CLI and Agent in 1.2 has been removed.

IMPROVEMENTS:

  * cli: Ignore existing token during CLI login [[GH-7508](https://github.com/hashicorp/vault/pull/7508)]
  * core: Log proxy settings from environment on startup [[GH-7528](https://github.com/hashicorp/vault/pull/7528)]
  * core: Cache whether we've been initialized to reduce load on storage [[GH-7549](https://github.com/hashicorp/vault/pull/7549)]

BUG FIXES:

 * agent: Fix handling of gzipped responses [[GH-7470](https://github.com/hashicorp/vault/pull/7470)]
 * cli: Fix panic when pgp keys list is empty [[GH-7546](https://github.com/hashicorp/vault/pull/7546)]
 * cli: Command timeouts are now always specified solely by the
   `VAULT_CLIENT_TIMEOUT` value. [[GH-7469](https://github.com/hashicorp/vault/pull/7469)]
 * core: add hook for initializing seals for migration [[GH-7666](https://github.com/hashicorp/vault/pull/7666)]
 * core (enterprise): Migrating from one auto unseal method to another never
   worked on enterprise, now it does.
 * identity: Add required field `response_types_supported` to identity token
   `.well-known/openid-configuration` response [[GH-7533](https://github.com/hashicorp/vault/pull/7533)]
 * identity: Fixed nil pointer panic when merging entities [[GH-7712](https://github.com/hashicorp/vault/pull/7712)]
 * replication (Enterprise): Fix issue causing performance standbys nodes
   disconnecting when under high loads.
 * secrets/azure: Fix panic that could occur if client retries timeout [[GH-7793](https://github.com/hashicorp/vault/pull/7793)]
 * secrets/database: Fix bug in combined DB secrets engine that can result in
   writes to static-roles endpoints timing out [[GH-7518](https://github.com/hashicorp/vault/pull/7518)]
 * secrets/pki: Improve tidy to continue when value is nil [[GH-7589](https://github.com/hashicorp/vault/pull/7589)]
 * ui (Enterprise): Allow kv v2 secrets that are gated by Control Groups to be
   viewed in the UI [[GH-7504](https://github.com/hashicorp/vault/pull/7504)]

## 1.2.3 (September 12, 2019)

FEATURES:

* **Oracle Cloud (OCI) Integration**: Vault now support using Oracle Cloud for
  storage, auto unseal, and authentication.

IMPROVEMENTS:

 * auth/jwt: Groups claim matching now treats a string response as a single
   element list [[GH-63](https://github.com/hashicorp/vault-plugin-auth-jwt/pull/63)]
 * auth/kubernetes: enable better support for projected tokens API by allowing
   user to specify issuer [[GH-65](https://github.com/hashicorp/vault/pull/65)]
 * auth/pcf: The PCF auth plugin was renamed to the CF auth plugin, maintaining
   full backwards compatibility [[GH-7346](https://github.com/hashicorp/vault/pull/7346)]
 * replication: Premium packages now come with unlimited performance standby
   nodes

BUG FIXES:

 * agent: Allow batch tokens and other non-renewable tokens to be used for
   agent operations [[GH-7441](https://github.com/hashicorp/vault/pull/7441)]
 * auth/jwt: Fix an error where newer (v1.2) token_* configuration parameters
   were not being applied to tokens generated using the OIDC login flow
   [[GH-67](https://github.com/hashicorp/vault-plugin-auth-jwt/pull/67)]
 * raft: Fix an incorrect JSON tag on `leader_ca_cert` in the join request [[GH-7393](https://github.com/hashicorp/vault/pull/7393)]
 * seal/transit: Allow using Vault Agent for transit seal operations [[GH-7441](https://github.com/hashicorp/vault/pull/7441)]
 * storage/couchdb: Fix a file descriptor leak [[GH-7345](https://github.com/hashicorp/vault/pull/7345)]
 * ui: Fix a bug where the status menu would disappear when trying to revoke a
   token [[GH-7337](https://github.com/hashicorp/vault/pull/7337)]
 * ui: Fix a regression that prevented input of custom items in search-select
   [[GH-7338](https://github.com/hashicorp/vault/pull/7338)]
 * ui: Fix an issue with the namespace picker being unable to render nested
   namespaces named with numbers and sorting of namespaces in the picker
   [[GH-7333](https://github.com/hashicorp/vault/pull/7333)]

## 1.2.2 (August 15, 2019)

CHANGES:

 * auth/pcf: The signature format has been updated to use the standard Base64
   encoding instead of the URL-safe variant. Signatures created using the
   previous format will continue to be accepted [PCF-27]
 * core: The http response code returned when an identity token key is not found
   has been changed from 400 to 404

IMPROVEMENTS:

 * identity: Remove 512 entity limit for groups [[GH-7317](https://github.com/hashicorp/vault/pull/7317)]

BUG FIXES:

 * auth/approle: Fix an error where an empty `token_type` string was not being
   correctly handled as `TokenTypeDefault` [[GH-7273](https://github.com/hashicorp/vault/pull/7273)]
 * auth/radius: Fix panic when logging in [[GH-7286](https://github.com/hashicorp/vault/pull/7286)]
 * ui: the string-list widget will now honor multiline input [[GH-7254](https://github.com/hashicorp/vault/pull/7254)]
 * ui: various visual bugs in the KV interface were addressed [[GH-7307](https://github.com/hashicorp/vault/pull/7307)]
 * ui: fixed incorrect URL to access help in LDAP auth [[GH-7299](https://github.com/hashicorp/vault/pull/7299)]

## 1.2.1 (August 6th, 2019)

BUG FIXES:

 * agent: Fix a panic on creds pulling in some error conditions in `aws` and
   `alicloud` auth methods [[GH-7238](https://github.com/hashicorp/vault/pull/7238)]
 * auth/approle: Fix error reading role-id on a role created pre-1.2 [[GH-7231](https://github.com/hashicorp/vault/pull/7231)]
 * auth/token: Fix sudo check in non-root namespaces on create [[GH-7224](https://github.com/hashicorp/vault/pull/7224)]
 * core: Fix health checks with perfstandbyok=true returning the wrong status
   code [[GH-7240](https://github.com/hashicorp/vault/pull/7240)]
 * ui: The web CLI will now parse input as a shell string, with special
   characters escaped [[GH-7206](https://github.com/hashicorp/vault/pull/7206)]
 * ui: The UI will now redirect to a page after authentication [[GH-7088](https://github.com/hashicorp/vault/pull/7088)]
 * ui (Enterprise): The list of namespaces is now cleared when logging
   out [[GH-7186](https://github.com/hashicorp/vault/pull/7186)]

## 1.2.0 (July 30th, 2019)

CHANGES:

 * Token store roles use new, common token fields for the values
   that overlap with other auth backends. `period`, `explicit_max_ttl`, and
   `bound_cidrs` will continue to work, with priority being given to the
   `token_` prefixed versions of those parameters. They will also be returned
   when doing a read on the role if they were used to provide values initially;
   however, in Vault 1.4 if `period` or `explicit_max_ttl` is zero they will no
   longer be returned. (`explicit_max_ttl` was already not returned if empty.)
 * Due to underlying changes in Go version 1.12 and Go > 1.11.5, Vault is now
   stricter about what characters it will accept in path names. Whereas before
   it would filter out unprintable characters (and this could be turned off),
   control characters and other invalid characters are now rejected within Go's
   HTTP library before the request is passed to Vault, and this cannot be
   disabled. To continue using these (e.g. for already-written paths), they
   must be properly percent-encoded (e.g. `\r` becomes `%0D`, `\x00` becomes
   `%00`, and so on).
 * The user-configured regions on the AWSKMS seal stanza will now be preferred
   over regions set in the enclosing environment.  This is a _breaking_ change.
 * All values in audit logs now are omitted if they are empty.  This helps
   reduce the size of audit log entries by not reproducing keys in each entry
   that commonly don't contain any value, which can help in cases where audit
   log entries are above the maximum UDP packet size and others.
 * Both PeriodicFunc and WALRollback functions will be called if both are
   provided. Previously WALRollback would only be called if PeriodicFunc was
   not set. See [[GH-6717](https://github.com/hashicorp/vault/pull/6717)] for
   details.
 * Vault now uses Go's official dependency management system, Go Modules, to
   manage dependencies. As a result to both reduce transitive dependencies for
   API library users and plugin authors, and to work around various conflicts,
   we have moved various helpers around, mostly under an `sdk/` submodule. A
   couple of functions have also moved from plugin helper code to the `api/`
   submodule. If you are a plugin author, take a look at some of our official
   plugins and the paths they are importing for guidance.
 * AppRole uses new, common token fields for values that overlap
   with other auth backends. `period` and `policies` will continue to work,
   with priority being given to the `token_` prefixed versions of those
   parameters. They will also be returned when doing a read on the role if they
   were used to provide values initially.
 * In AppRole, `"default"` is no longer automatically added to the `policies`
   parameter. This was a no-op since it would always be added anyways by
   Vault's core; however, this can now be explicitly disabled with the new
   `token_no_default_policy` field.
 * In AppRole, `bound_cidr_list` is no longer returned when reading a role
 * rollback: Rollback will no longer display log messages when it runs; it will
   only display messages on error.
 * Database plugins will now default to 4 `max_open_connections`
   rather than 2.

FEATURES:

 * **Integrated Storage**: Vault 1.2 includes a _tech preview_ of a new way to
   manage storage directly within a Vault cluster. This new integrated storage
   solution is based on the Raft protocol which is also used to back HashiCorp
   Consul and HashiCorp Nomad.
 * **Combined DB credential rotation**: Alternative mode for the Combined DB
   Secret Engine to automatically rotate existing database account credentials
   and set Vault as the source of truth for credentials.
 * **Identity Tokens**: Vault's Identity system can now generate OIDC-compliant
   ID tokens. These customizable tokens allow encapsulating a signed, verifiable
   snapshot of identity information and metadata. They can be use by other
   applications—even those without Vault authorization—as a way of establishing
   identity based on a Vault entity.
 * **Pivotal Cloud Foundry plugin**: New auth method using Pivotal Cloud
   Foundry certificates for Vault authentication.
 * **ElasticSearch database plugin**: New ElasticSearch database plugin issues
   unique, short-lived ElasticSearch credentials.
 * **New UI Features**: An HTTP Request Volume Page and new UI for editing LDAP
   Users and Groups have been added.
 * **HA support for Postgres**: PostgreSQL versions >= 9.5 may now but used as
   and HA storage backend.
 * **KMIP secrets engine (Enterprise)**: Allows Vault to operate as a KMIP
   Server, seamlessly brokering cryptographic operations for traditional
   infrastructure.
 * Common Token Fields: Auth methods now use common fields for controlling
   token behavior, making it easier to understand configuration across methods.
 * **Vault API explorer**: The Vault UI now includes an embedded API explorer
   where you can browse the endpoints avaliable to you and make requests. To try
   it out, open the Web CLI and type `api`.

IMPROVEMENTS:

 * agent: Allow EC2 nonce to be passed in [[GH-6953](https://github.com/hashicorp/vault/pull/6953)]
 * agent: Add optional `namespace` parameter, which sets the default namespace
   for the auto-auth functionality [[GH-6988](https://github.com/hashicorp/vault/pull/6988)]
 * agent: Add cert auto-auth method [[GH-6652](https://github.com/hashicorp/vault/pull/6652)]
 * api: Add support for passing data to delete operations via `DeleteWithData`
   [[GH-7139](https://github.com/hashicorp/vault/pull/7139)]
 * audit/file: Dramatically speed up file operations by changing
   locking/marshaling order [[GH-7024](https://github.com/hashicorp/vault/pull/7024)]
 * auth/jwt: A JWKS endpoint may now be configured for signature verification [[GH-43](https://github.com/hashicorp/vault-plugin-auth-jwt/pull/43)]
 * auth/jwt: A new `verbose_oidc_logging` role parameter has been added to help
   troubleshoot OIDC configuration [[GH-57](https://github.com/hashicorp/vault-plugin-auth-jwt/pull/57)]
 * auth/jwt: `bound_claims` will now match received claims that are lists if any element
   of the list is one of the expected values [[GH-50](https://github.com/hashicorp/vault-plugin-auth-jwt/pull/50)]
 * auth/jwt: Leeways for `nbf` and `exp` are now configurable, as is clock skew
   leeway [[GH-53](https://github.com/hashicorp/vault-plugin-auth-jwt/pull/53)]
 * auth/kubernetes: Allow service names/namespaces to be configured as globs
   [[GH-58](https://github.com/hashicorp/vault-plugin-auth-kubernetes/pull/58)]
 * auth/token: Allow the support of the identity system for the token backend
   via token roles [[GH-6267](https://github.com/hashicorp/vault/pull/6267)]
 * auth/token: Add a large set of token configuration options to token store
   roles [[GH-6662](https://github.com/hashicorp/vault/pull/6662)]
 * cli: `path-help` now allows `-format=json` to be specified, which will
   output OpenAPI [[GH-7006](https://github.com/hashicorp/vault/pull/7006)]
 * cli: Add support for passing parameters to `vault delete` operations
   [[GH-7139](https://github.com/hashicorp/vault/pull/7139)]
 * cli: Add a log-format CLI flag that can specify either "standard" or "json"
   for the log format for the `vault server`command. [[GH-6840](https://github.com/hashicorp/vault/pull/6840)]
 * cli: Add `-dev-no-store-token` to allow dev servers to not store the
   generated token at the tokenhelper location [[GH-7104](https://github.com/hashicorp/vault/pull/7104)]
 * identity: Allow a group alias' canonical ID to be modified
 * namespaces: Namespaces can now be created and deleted from performance
   replication secondaries
 * plugins: Change the default for `max_open_connections` for DB plugins to 4
   [[GH-7093](https://github.com/hashicorp/vault/pull/7093)]
 * replication: Client TLS authentication is now supported when enabling or
   updating a replication secondary
 * secrets/database: Cassandra operations will now cancel on client timeout
   [[GH-6954](https://github.com/hashicorp/vault/pull/6954)]
 * secrets/kv: Add optional `delete_version_after` parameter, which takes a
   duration and can be set on the mount and/or the metadata for a specific key
   [[GH-7005](https://github.com/hashicorp/vault/pull/7005)]
 * storage/postgres: LIST now performs better on large datasets [[GH-6546](https://github.com/hashicorp/vault/pull/6546)]
 * storage/s3: A new `path` parameter allows selecting the path within a bucket
   for Vault data [[GH-7157](https://github.com/hashicorp/vault/pull/7157)]
 * ui: KV v1 and v2 will now gracefully degrade allowing a write without read
   workflow in the UI [[GH-6570](https://github.com/hashicorp/vault/pull/6570)]
 * ui: Many visual improvements with the addition of Toolbars [[GH-6626](https://github.com/hashicorp/vault/pull/6626)], the restyling
   of the Confirm Action component [[GH-6741](https://github.com/hashicorp/vault/pull/6741)], and using a new set of glyphs for our
   Icon component [[GH-6736](https://github.com/hashicorp/vault/pull/6736)]
 * ui: Lazy loading parts of the application so that the total initial payload is
   smaller [[GH-6718](https://github.com/hashicorp/vault/pull/6718)]
 * ui: Tabbing to auto-complete in filters will first complete a common prefix if there
   is one [[GH-6759](https://github.com/hashicorp/vault/pull/6759)]
 * ui: Removing jQuery from the application makes the initial JS payload smaller [[GH-6768](https://github.com/hashicorp/vault/pull/6768)]

BUG FIXES:

 * audit: Log requests and responses due to invalid wrapping token provided
   [[GH-6541](https://github.com/hashicorp/vault/pull/6541)]
 * audit: Fix bug preventing request counter queries from working with auditing
   enabled [[GH-6767](https://github.com/hashicorp/vault/pull/6767)
 * auth/aws: AWS Roles are now upgraded and saved to the latest version just
   after the AWS credential plugin is mounted. [[GH-7025](https://github.com/hashicorp/vault/pull/7025)]
 * auth/aws: Fix a case where a panic could stem from a malformed assumed-role ARN
   when parsing this value [[GH-6917](https://github.com/hashicorp/vault/pull/6917)]
 * auth/aws: Fix an error complaining about a read-only view that could occur
   during updating of a role when on a performance replication secondary
   [[GH-6926](https://github.com/hashicorp/vault/pull/6926)]
 * auth/jwt: Fix a regression introduced in 1.1.1 that disabled checking of client_id
   for OIDC logins [[GH-54](https://github.com/hashicorp/vault-plugin-auth-jwt/pull/54)]
 * auth/jwt: Fix a panic during OIDC CLI logins that could occur if the Vault server
   response is empty [[GH-55](https://github.com/hashicorp/vault-plugin-auth-jwt/pull/55)]
 * auth/jwt: Fix issue where OIDC logins might intermittently fail when using
   performance standbys [[GH-61](https://github.com/hashicorp/vault-plugin-auth-jwt/pull/61)]
 * identity: Fix a case where modifying aliases of an entity could end up
   moving the entity into the wrong namespace
 * namespaces: Fix a behavior (currently only known to be benign) where we
   wouldn't delete policies through the official functions before wiping the
   namespaces on deletion
 * secrets/database: Escape username/password before using in connection URL
   [[GH-7089](https://github.com/hashicorp/vault/pull/7089)]
 * secrets/pki: Forward revocation requests to active node when on a
   performance standby [[GH-7173](https://github.com/hashicorp/vault/pull/7173)]
 * ui: Fix timestamp on some transit keys [[GH-6827](https://github.com/hashicorp/vault/pull/6827)]
 * ui: Show Entities and Groups in Side Navigation [[GH-7138](https://github.com/hashicorp/vault/pull/7138)]
 * ui: Ensure dropdown updates selected item on HTTP Request Metrics page

## 1.1.4/1.1.5 (July 25th/30th, 2019)

NOTE:

Although 1.1.4 was tagged, we realized very soon after the tag was publicly
pushed that an intended fix was accidentally left out. As a result, 1.1.4 was
not officially announced and 1.1.5 should be used as the release after 1.1.3.

IMPROVEMENTS:

 * identity: Allow a group alias' canonical ID to be modified
 * namespaces: Improve namespace deletion performance [[GH-6939](https://github.com/hashicorp/vault/pull/6939)]
 * namespaces: Namespaces can now be created and deleted from performance
   replication secondaries

BUG FIXES:

 * api: Add backwards compat support for API env vars [[GH-7135](https://github.com/hashicorp/vault/pull/7135)]
 * auth/aws: Fix a case where a panic could stem from a malformed assumed-role
   ARN when parsing this value [[GH-6917](https://github.com/hashicorp/vault/pull/6917)]
 * auth/ldap: Add `use_pre111_group_cn_behavior` flag to allow recovering from
   a regression caused by a bug fix starting in 1.1.1 [[GH-7208](https://github.com/hashicorp/vault/pull/7208)]
 * auth/aws: Use a role cache to avoid separate locking paths [[GH-6926](https://github.com/hashicorp/vault/pull/6926)]
 * core: Fix a deadlock if a panic happens during request handling [[GH-6920](https://github.com/hashicorp/vault/pull/6920)]
 * core: Fix an issue that may cause key upgrades to not be cleaned up properly
   [[GH-6949](https://github.com/hashicorp/vault/pull/6949)]
 * core: Don't shutdown if key upgrades fail due to canceled context [[GH-7070](https://github.com/hashicorp/vault/pull/7070)]
 * core: Fix panic caused by handling requests while vault is inactive
 * identity: Fix reading entity and groups that have spaces in their names
   [[GH-7055](https://github.com/hashicorp/vault/pull/7055)]
 * identity: Ensure entity alias operations properly verify namespace [[GH-6886](https://github.com/hashicorp/vault/pull/6886)]
 * mfa: Fix a nil pointer panic that could occur if invalid Duo credentials
   were supplied
 * replication: Forward step-down on perf standbys to match HA behavior
 * replication: Fix various read only storage errors on performance standbys
 * replication: Stop forwarding before stopping replication to eliminate some
   possible bad states
 * secrets/database: Allow cassandra queries to be cancled [[GH-6954](https://github.com/hashicorp/vault/pull/6954)]
 * storage/consul: Fix a regression causing vault to not connect to consul over
   unix sockets [[GH-6859](https://github.com/hashicorp/vault/pull/6859)]
 * ui: Fix saving of TTL and string array fields generated by Open API [[GH-7094](https://github.com/hashicorp/vault/pull/7094)]

## 1.1.3 (June 5th, 2019)

IMPROVEMENTS:

 * agent: Now supports proxying request query parameters [[GH-6772](https://github.com/hashicorp/vault/pull/6772)]
 * core: Mount table output now includes a UUID indicating the storage path [[GH-6633](https://github.com/hashicorp/vault/pull/6633)]
 * core: HTTP server timeout values are now configurable [[GH-6666](https://github.com/hashicorp/vault/pull/6666)]
 * replication: Improve performance of the reindex operation on secondary clusters
   when mount filters are in use
 * replication: Replication status API now returns the state and progress of a reindex

BUG FIXES:

 * api: Return the Entity ID in the secret output [[GH-6819](https://github.com/hashicorp/vault/pull/6819)]
 * auth/jwt: Consider bound claims when considering if there is at least one
   bound constraint [[GH-49](https://github.com/hashicorp/vault-plugin-auth-jwt/pull/49)]
 * auth/okta: Fix handling of group names containing slashes [[GH-6665](https://github.com/hashicorp/vault/pull/6665)]
 * cli: Add deprecated stored-shares flag back to the init command [[GH-6677](https://github.com/hashicorp/vault/pull/6677)]
 * cli: Fix a panic when the KV command would return no data [[GH-6675](https://github.com/hashicorp/vault/pull/6675)]
 * cli: Fix issue causing CLI list operations to not return proper format when
   there is an empty response [[GH-6776](https://github.com/hashicorp/vault/pull/6776)]
 * core: Correctly honor non-HMAC request keys when auditing requests [[GH-6653](https://github.com/hashicorp/vault/pull/6653)]
 * core: Fix the `x-vault-unauthenticated` value in OpenAPI for a number of
   endpoints [[GH-6654](https://github.com/hashicorp/vault/pull/6654)]
 * core: Fix issue where some OpenAPI parameters were incorrectly listed as
   being sent as a header [[GH-6679](https://github.com/hashicorp/vault/pull/6679)]
 * core: Fix issue that would allow duplicate mount names to be used [[GH-6771](https://github.com/hashicorp/vault/pull/6771)]
 * namespaces: Fix behavior when using `root` instead of `root/` as the
   namespace header value
 * pki: fix a panic when a client submits a null value [[GH-5679](https://github.com/hashicorp/vault/pull/5679)]
 * replication: Properly update mount entry cache on a secondary to apply all
   new values after a tune
 * replication: Properly close connection on bootstrap error
 * replication: Fix an issue causing startup problems if a namespace policy
   wasn't replicated properly
 * replication: Fix longer than necessary WAL replay during an initial reindex
 * replication: Fix error during mount filter invalidation on DR secondary clusters
 * secrets/ad: Make time buffer configurable [AD-35]
 * secrets/gcp: Check for nil config when getting credentials [[GH-35](https://github.com/hashicorp/vault-plugin-secrets-gcp/pull/35)]
 * secrets/gcp: Fix error checking in some cases where the returned value could
   be 403 instead of 404 [[GH-37](https://github.com/hashicorp/vault-plugin-secrets-gcp/pull/37)]
 * secrets/gcpkms: Disable key rotation when deleting a key [[GH-10](https://github.com/hashicorp/vault-plugin-secrets-gcpkms/pull/10)]
 * storage/consul: recognize `https://` address even if schema not specified
   [[GH-6602](https://github.com/hashicorp/vault/pull/6602)]
 * storage/dynamodb: Fix an issue where a deleted lock key in DynamoDB (HA)
   could cause constant switching of the active node [[GH-6637](https://github.com/hashicorp/vault/pull/6637)]
 * storage/dynamodb: Eliminate a high-CPU condition that could occur if an
   error was received from the DynamoDB API [[GH-6640](https://github.com/hashicorp/vault/pull/6640)]
 * storage/gcs: Correctly use configured chunk size values [[GH-6655](https://github.com/hashicorp/vault/pull/6655)]
 * storage/mssql: Use the correct database when pre-created schemas exist
   [[GH-6356](https://github.com/hashicorp/vault/pull/6356)]
 * ui: Fix issue with select arrows on drop down menus [[GH-6627](https://github.com/hashicorp/vault/pull/6627)]
 * ui: Fix an issue where sensitive input values weren't being saved to the
   server [[GH-6586](https://github.com/hashicorp/vault/pull/6586)]
 * ui: Fix web cli parsing when using quoted values [[GH-6755](https://github.com/hashicorp/vault/pull/6755)]
 * ui: Fix a namespace workflow mapping identities from external namespaces by
   allowing arbitrary input in search-select component [[GH-6728](https://github.com/hashicorp/vault/pull/6728)]

## 1.1.2 (April 18th, 2019)

This is a bug fix release containing the two items below. It is otherwise
unchanged from 1.1.1.

BUG FIXES:

 * auth/okta: Fix a potential dropped error [[GH-6592](https://github.com/hashicorp/vault/pull/6592)]
 * secrets/kv: Fix a regression on upgrade where a KVv2 mount could fail to be
   mounted on unseal if it had previously been mounted but not written to
   [[GH-31](https://github.com/hashicorp/vault-plugin-secrets-kv/pull/31)]

## 1.1.1 (April 11th, 2019)

SECURITY:

 * Given: (a) performance replication is enabled; (b) performance standbys are
   in use on the performance replication secondary cluster; and (c) mount
   filters are in use, if a mount that was previously available to a secondary
   is updated to be filtered out, although the data would be removed from the
   secondary cluster, the in-memory cache of the data would not be purged on
   the performance standby nodes. As a result, the previously-available data
   could still be read from memory if it was ever read from disk, and if this
   included mount configuration data this could result in token or lease
   issuance. The issue is fixed in this release; in prior releases either an
   active node changeover (such as a step-down) or a restart of the standby
   nodes is sufficient to cause the performance standby nodes to clear their
   cache. A CVE is in the process of being issued; the number is
   CVE-2019-11075.
 * Roles in the JWT Auth backend using the OIDC login flow (i.e. role_type of
   “oidc”) were not enforcing bound_cidrs restrictions, if any were configured
   for the role. This issue did not affect roles of type “jwt”.

CHANGES:

 * auth/jwt: Disallow logins of role_type "oidc" via the `/login` path [[GH-38](https://github.com/hashicorp/vault-plugin-auth-jwt/pull/38)]
 * core/acl:  New ordering defines which policy wins when there are multiple
   inexact matches and at least one path contains `+`. `+*` is now illegal in
   policy paths. The previous behavior simply selected any matching
   segment-wildcard path that matched. [[GH-6532](https://github.com/hashicorp/vault/pull/6532)]
 * replication: Due to technical limitations, mounting and unmounting was not
   previously possible from a performance secondary. These have been resolved,
   and these operations may now be run from a performance secondary.

IMPROVEMENTS:

 * agent: Allow AppRole auto-auth without a secret-id [[GH-6324](https://github.com/hashicorp/vault/pull/6324)]
 * auth/gcp: Cache clients to improve performance and reduce open file usage
 * auth/jwt: Bounds claims validiation will now allow matching the received
   claims against a list of expected values [[GH-41](https://github.com/hashicorp/vault-plugin-auth-jwt/pull/41)]
 * secret/gcp: Cache clients to improve performance and reduce open file usage
 * replication: Mounting/unmounting/remounting/mount-tuning is now supported
   from a performance secondary cluster
 * ui: Suport for authentication via the RADIUS auth method [[GH-6488](https://github.com/hashicorp/vault/pull/6488)]
 * ui: Navigating away from secret list view will clear any page-specific
   filter that was applied [[GH-6511](https://github.com/hashicorp/vault/pull/6511)]
 * ui: Improved the display when OIDC auth errors [[GH-6553](https://github.com/hashicorp/vault/pull/6553)]

BUG FIXES:

 * agent: Allow auto-auth to be used with caching without having to define any
   sinks [[GH-6468](https://github.com/hashicorp/vault/pull/6468)]
 * agent: Disallow some nonsensical config file combinations [[GH-6471](https://github.com/hashicorp/vault/pull/6471)]
 * auth/ldap: Fix CN check not working if CN was not all in uppercase [[GH-6518](https://github.com/hashicorp/vault/pull/6518)]
 * auth/jwt: The CLI helper for OIDC logins will now open the browser to the correct
   URL when running on Windows [[GH-37](https://github.com/hashicorp/vault-plugin-auth-jwt/pull/37)]
 * auth/jwt: Fix OIDC login issue where configured TLS certs weren't being used [[GH-40](https://github.com/hashicorp/vault-plugin-auth-jwt/pull/40)]
 * auth/jwt: Fix an issue where the `oidc_scopes` parameter was not being included in
   the response to a role read request [[GH-35](https://github.com/hashicorp/vault-plugin-auth-jwt/pull/35)]
 * core: Fix seal migration case when migrating to Shamir and a seal block
   wasn't explicitly specified [[GH-6455](https://github.com/hashicorp/vault/pull/6455)]
 * core: Fix unwrapping when using namespaced wrapping tokens [[GH-6536](https://github.com/hashicorp/vault/pull/6536)]
 * core: Fix incorrect representation of required properties in OpenAPI output
   [[GH-6490](https://github.com/hashicorp/vault/pull/6490)]
 * core: Fix deadlock that could happen when using the UI [[GH-6560](https://github.com/hashicorp/vault/pull/6560)]
 * identity: Fix updating groups removing existing members [[GH-6527](https://github.com/hashicorp/vault/pull/6527)]
 * identity: Properly invalidate group alias in performance secondary [[GH-6564](https://github.com/hashicorp/vault/pull/6564)]
 * identity: Use namespace context when loading entities and groups to ensure
   merging of duplicate entries works properly [[GH-6563](https://github.com/hashicorp/vault/pull/6563)]
 * replication: Fix performance standby election failure [[GH-6561](https://github.com/hashicorp/vault/pull/6561)]
 * replication: Fix mount filter invalidation on performance standby nodes
 * replication: Fix license reloading on performance standby nodes
 * replication: Fix handling of control groups on performance standby nodes
 * replication: Fix some forwarding scenarios with request bodies using
   performance standby nodes [[GH-6538](https://github.com/hashicorp/vault/pull/6538)]
 * secret/gcp: Fix roleset binding when using JSON [[GH-27](https://github.com/hashicorp/vault-plugin-secrets-gcp/pull/27)]
 * secret/pki: Use `uri_sans` param in when not using CSR parameters [[GH-6505](https://github.com/hashicorp/vault/pull/6505)]
 * storage/dynamodb: Fix a race condition possible in HA configurations that could
   leave the cluster without a leader [[GH-6512](https://github.com/hashicorp/vault/pull/6512)]
 * ui: Fix an issue where in production builds OpenAPI model generation was
   failing, causing any form using it to render labels with missing fields [[GH-6474](https://github.com/hashicorp/vault/pull/6474)]
 * ui: Fix issue nav-hiding when moving between namespaces [[GH-6473](https://github.com/hashicorp/vault/pull/6473)]
 * ui: Secrets will always show in the nav regardless of access to cubbyhole [[GH-6477](https://github.com/hashicorp/vault/pull/6477)]
 * ui: fix SSH OTP generation [[GH-6540](https://github.com/hashicorp/vault/pull/6540)]
 * ui: add polyfill to load UI in IE11 [[GH-6567](https://github.com/hashicorp/vault/pull/6567)]
 * ui: Fix issue where some elements would fail to work properly if using ACLs
   with segment-wildcard paths (`/+/` segments) [[GH-6525](https://github.com/hashicorp/vault/pull/6525)]

## 1.1.0 (March 18th, 2019)

CHANGES:

 * auth/jwt: The `groups_claim_delimiter_pattern` field has been removed. If the
   groups claim is not at the top level, it can now be specified as a
   [JSONPointer](https://tools.ietf.org/html/rfc6901).
 * auth/jwt: Roles now have a "role type" parameter with a default type of
   "oidc". To configure new JWT roles, a role type of "jwt" must be explicitly
   specified.
 * cli: CLI commands deprecated in 0.9.2 are now removed. Please see the CLI
   help/warning output in previous versions of Vault for updated commands.
 * core: Vault no longer automatically mounts a K/V backend at the "secret/"
   path when initializing Vault
 * core: Vault's cluster port will now be open at all times on HA standby nodes
 * plugins: Vault no longer supports running netRPC plugins. These were
   deprecated in favor of gRPC based plugins and any plugin built since 0.9.4
   defaults to gRPC. Older plugins may need to be recompiled against the latest
   Vault dependencies.

FEATURES:

 * **Vault Agent Caching**: Vault Agent can now be configured to act as a
   caching proxy to Vault. Clients can send requests to Vault Agent and the
   request will be proxied to the Vault server and cached locally in Agent.
   Currently Agent will cache generated leases and tokens and keep them
   renewed. The proxy can also use the Auto Auth feature so clients do not need
   to authenticate to Vault, but rather can make requests to Agent and have
   Agent fully manage token lifecycle.
 * **OIDC Redirect Flow Support**: The JWT auth backend now supports OIDC
   roles. These allow authentication via an OIDC-compliant provider via the
   user's browser. The login may be initiated from the Vault UI or through
   the `vault login` command.
 * **ACL Path Wildcard**: ACL paths can now use the `+` character to enable
   wild card matching for a single directory in the path definition.
 * **Transit Auto Unseal**: Vault can now be configured to use the Transit
   Secret Engine in another Vault cluster as an auto unseal provider.

IMPROVEMENTS:

 * auth/jwt: A default role can be set. It will be used during JWT/OIDC logins if
   a role is not specified.
 * auth/jwt: Arbitrary claims data can now be copied into token & alias metadata.
 * auth/jwt: An arbitrary set of bound claims can now be configured for a role.
 * auth/jwt: The name "oidc" has been added as an alias for the jwt backend. Either
   name may be specified in the `auth enable` command.
 * command/server: A warning will be printed when 'tls_cipher_suites' includes a
   blacklisted cipher suite or all cipher suites are blacklisted by the HTTP/2
   specification [[GH-6300](https://github.com/hashicorp/vault/pull/6300)]
 * core/metrics: Prometheus pull support using a new sys/metrics endpoint. [[GH-5308](https://github.com/hashicorp/vault/pull/5308)]
 * core: On non-windows platforms a SIGUSR2 will make the server log a dump of
   all running goroutines' stack traces for debugging purposes [[GH-6240](https://github.com/hashicorp/vault/pull/6240)]
 * replication: The initial replication indexing process on newly initialized or upgraded
   clusters now runs asynchronously
 * sentinel: Add token namespace id and path, available in rules as
   token.namespace.id and token.namespace.path
 * ui: The UI is now leveraging OpenAPI definitions to pull in fields for various forms.
   This means, it will not be necessary to add fields on the go and JS sides in the future.
   [[GH-6209](https://github.com/hashicorp/vault/pull/6209)]

BUG FIXES:

 * auth/jwt: Apply `bound_claims` validation across all login paths
 * auth/jwt: Update `bound_audiences` validation during non-OIDC logins to accept
   any matched audience, as documented and handled in OIDC logins [[GH-30](https://github.com/hashicorp/vault-plugin-auth-jwt/pull/30)]
 * auth/token: Fix issue where empty values for token role update call were
   ignored [[GH-6314](https://github.com/hashicorp/vault/pull/6314)]
 * core: The `operator migrate` command will no longer hang on empty key names
   [[GH-6371](https://github.com/hashicorp/vault/pull/6371)]
 * identity: Fix a panic at login when external group has a nil alias [[GH-6230](https://github.com/hashicorp/vault/pull/6230)]
 * namespaces: Clear out identity store items upon namespace deletion
 * replication/perfstandby: Fixed a bug causing performance standbys to wait
   longer than necessary after forwarding a write to the active node
 * replication/mountfilter: Fix a deadlock that could occur when mount filters
   were updated [[GH-6426](https://github.com/hashicorp/vault/pull/6426)]
 * secret/kv: Fix issue where a v1→v2 upgrade could run on a performance
   standby when using a local mount
 * secret/ssh: Fix for a bug where attempting to delete the last ssh role
   in the zeroaddress configuration could fail [[GH-6390](https://github.com/hashicorp/vault/pull/6390)]
 * secret/totp: Uppercase provided keys so they don't fail base32 validation
   [[GH-6400](https://github.com/hashicorp/vault/pull/6400)]
 * secret/transit: Multiple HMAC, Sign or Verify operations can now be
   performed with one API call using the new `batch_input` parameter [[GH-5875](https://github.com/hashicorp/vault/pull/5875)]
 * sys: `sys/internal/ui/mounts` will no longer return secret or auth mounts
   that have been filtered. Similarly, `sys/internal/ui/mount/:path` will
   return a error response if a filtered mount path is requested. [[GH-6412](https://github.com/hashicorp/vault/pull/6412)]
 * ui: Fix for a bug where you couldn't access the data tab after clicking on
   wrap details on the unwrap page [[GH-6404](https://github.com/hashicorp/vault/pull/6404)]
 * ui: Fix an issue where the policies tab was erroneously hidden [[GH-6301](https://github.com/hashicorp/vault/pull/6301)]
 * ui: Fix encoding issues with kv interfaces [[GH-6294](https://github.com/hashicorp/vault/pull/6294)]

## 1.0.3.1 (March 14th, 2019) (Enterprise Only)

SECURITY:

 * A regression was fixed in replication mount filter code introduced in Vault
   1.0 that caused the underlying filtered data to be replicated to
   secondaries. This data was not accessible to users via Vault's API but via a
   combination of privileged configuration file changes/Vault commands it could
   be read.  Upgrading to this version or 1.1 will fix this issue and cause the
   replicated data to be deleted from filtered secondaries. More information
   was sent to customer contacts on file.

## 1.0.3 (February 12th, 2019)

CHANGES:

 * New AWS authentication plugin mounts will default to using the generated
   role ID as the Identity alias name. This applies to both EC2 and IAM auth.
   Existing mounts that explicitly set this value will not be affected but
   mounts that specified no preference will switch over on upgrade.
 * The default policy now allows a token to look up its associated identity
   entity either by name or by id [[GH-6105](https://github.com/hashicorp/vault/pull/6105)]
 * The Vault UI's navigation and onboarding wizard now only displays items that
   are permitted in a users' policy [[GH-5980](https://github.com/hashicorp/vault/pull/5980), [GH-6094](https://github.com/hashicorp/vault/pull/6094)]
 * An issue was fixed that caused recovery keys to not work on secondary
   clusters when using a different unseal mechanism/key than the primary. This
   would be hit if the cluster was rekeyed or initialized after 1.0. We recommend
   rekeying the recovery keys on the primary cluster if you meet the above
   requirements.

FEATURES:

 * **cURL Command Output**: CLI commands can now use the `-output-curl-string`
   flag to print out an equivalent cURL command.
 * **Response Headers From Plugins**: Plugins can now send back headers that
   will be included in the response to a client. The set of allowed headers can
   be managed by the operator.

IMPROVEMENTS:

 * auth/aws: AWS EC2 authentication can optionally create entity aliases by
   role ID [[GH-6133](https://github.com/hashicorp/vault/pull/6133)]
 * auth/jwt: The supported set of signing algorithms is now configurable [JWT
   plugin [GH-16](https://github.com/hashicorp/vault/pull/16)]
 * core: When starting from an uninitialized state, HA nodes will now attempt
   to auto-unseal using a configured auto-unseal mechanism after the active
   node initializes Vault [[GH-6039](https://github.com/hashicorp/vault/pull/6039)]
 * secret/database: Add socket keepalive option for Cassandra [[GH-6201](https://github.com/hashicorp/vault/pull/6201)]
 * secret/ssh: Add signed key constraints, allowing enforcement of key types
   and minimum key sizes [[GH-6030](https://github.com/hashicorp/vault/pull/6030)]
 * secret/transit: ECDSA signatures can now be marshaled in JWS-compatible
   fashion [[GH-6077](https://github.com/hashicorp/vault/pull/6077)]
 * storage/etcd: Support SRV service names [[GH-6087](https://github.com/hashicorp/vault/pull/6087)]
 * storage/aws: Support specifying a KMS key ID for server-side encryption
   [[GH-5996](https://github.com/hashicorp/vault/pull/5996)]

BUG FIXES:

 * core: Fix a rare case where a standby whose connection is entirely torn down
   to the active node, then reconnects to the same active node, may not
   successfully resume operation [[GH-6167](https://github.com/hashicorp/vault/pull/6167)]
 * cors: Don't duplicate headers when they're written [[GH-6207](https://github.com/hashicorp/vault/pull/6207)]
 * identity: Persist merged entities only on the primary [[GH-6075](https://github.com/hashicorp/vault/pull/6075)]
 * replication: Fix a potential race when a token is created and then used with
   a performance standby very quickly, before an associated entity has been
   replicated. If the entity is not found in this scenario, the request will
   forward to the active node.
 * replication: Fix issue where recovery keys would not work on secondary
   clusters if using a different unseal mechanism than the primary.
 * replication: Fix a "failed to register lease" error when using performance
   standbys
 * storage/postgresql: The `Get` method will now return an Entry object with
   the `Key` member correctly populated with the full path that was requested
   instead of just the last path element [[GH-6044](https://github.com/hashicorp/vault/pull/6044)]

## 1.0.2 (January 15th, 2019)

SECURITY:

 * When creating a child token from a parent with `bound_cidrs`, the list of
   CIDRs would not be propagated to the child token, allowing the child token
   to be used from any address.

CHANGES:

 * secret/aws: Role now returns `credential_type` instead of `credential_types`
   to match role input. If a legacy role that can supply more than one
   credential type, they will be concatenated with a `,`.
 * physical/dynamodb, autoseal/aws: Instead of Vault performing environment
   variable handling, and overriding static (config file) values if found, we
   use the default AWS SDK env handling behavior, which also looks for
   deprecated values. If you were previously providing both config values and
   environment values, please ensure the config values are unset if you want to
   use environment values.
 * Namespaces (Enterprise): Providing "root" as the header value for
   `X-Vault-Namespace` will perform the request on the root namespace. This is
   equivalent to providing an empty value. Creating a namespace called "root" in
   the root namespace is disallowed.

FEATURES:

 * **InfluxDB Database Plugin**: Use Vault to dynamically create and manage InfluxDB
   users

IMPROVEMENTS:

 * auth/aws: AWS EC2 authentication can optionally create entity aliases by
   image ID [[GH-5846](https://github.com/hashicorp/vault/pull/5846)]
 * autoseal/gcpckms: Reduce the required permissions for the GCPCKMS autounseal
   [[GH-5999](https://github.com/hashicorp/vault/pull/5999)]
 * physical/foundationdb: TLS support added. [[GH-5800](https://github.com/hashicorp/vault/pull/5800)]

BUG FIXES:

 * api: Fix a couple of places where we were using the `LIST` HTTP verb
   (necessary to get the right method into the wrapping lookup function) and
   not then modifying it to a `GET`; although this is officially the verb Vault
   uses for listing and it's fully legal to use custom verbs, since many WAFs
   and API gateways choke on anything outside of RFC-standardized verbs we fall
   back to `GET` [[GH-6026](https://github.com/hashicorp/vault/pull/6026)]
 * autoseal/aws: Fix reading session tokens when AWS access key/secret key are
   also provided [[GH-5965](https://github.com/hashicorp/vault/pull/5965)]
 * command/operator/rekey: Fix help output showing `-delete-backup` when it
   should show `-backup-delete` [[GH-5981](https://github.com/hashicorp/vault/pull/5981)]
 * core: Fix bound_cidrs not being propagated to child tokens
 * replication: Correctly forward identity entity creation that originates from
   performance standby nodes (Enterprise)
 * secret/aws: Make input `credential_type` match the output type (string, not
   array) [[GH-5972](https://github.com/hashicorp/vault/pull/5972)]
 * secret/cubbyhole: Properly cleanup cubbyhole after token revocation [[GH-6006](https://github.com/hashicorp/vault/pull/6006)]
 * secret/pki: Fix reading certificates on windows with the file storage backend [[GH-6013](https://github.com/hashicorp/vault/pull/6013)]
 * ui (enterprise): properly display perf-standby count on the license page [[GH-5971](https://github.com/hashicorp/vault/pull/5971)]
 * ui: fix disappearing nested secrets and go to the nearest parent when deleting
   a secret - [[GH-5976](https://github.com/hashicorp/vault/pull/5976)]
 * ui: fix error where deleting an item via the context menu would fail if the
   item name contained dots [[GH-6018](https://github.com/hashicorp/vault/pull/6018)]
 * ui: allow saving of kv secret after an errored save attempt [[GH-6022](https://github.com/hashicorp/vault/pull/6022)]
 * ui: fix display of kv-v1 secret containing a key named "keys" [[GH-6023](https://github.com/hashicorp/vault/pull/6023)]

## 1.0.1 (December 14th, 2018)

SECURITY:

 * Update version of Go to 1.11.3 to fix Go bug
   https://github.com/golang/go/issues/29233 which corresponds to
   CVE-2018-16875
 * Database user revocation: If a client has configured custom revocation
   statements for a role with a value of `""`, that statement would be executed
   verbatim, resulting in a lack of actual revocation but success for the
   operation. Vault will now strip empty statements from any provided; as a
   result if an empty statement is provided, it will behave as if no statement
   is provided, falling back to the default revocation statement.

CHANGES:

 * secret/database: On role read, empty statements will be returned as empty
   slices instead of potentially being returned as JSON null values. This makes
   it more in line with other parts of Vault and makes it easier for statically
   typed languages to interpret the values.

IMPROVEMENTS:

 * cli: Strip iTerm extra characters from password manager input [[GH-5837](https://github.com/hashicorp/vault/pull/5837)]
 * command/server: Setting default kv engine to v1 in -dev mode can now be
   specified via -dev-kv-v1 [[GH-5919](https://github.com/hashicorp/vault/pull/5919)]
 * core: Add operationId field to OpenAPI output [[GH-5876](https://github.com/hashicorp/vault/pull/5876)]
 * ui: Added ability to search for Group and Policy IDs when creating Groups
   and Entities instead of typing them in manually

BUG FIXES:

 * auth/azure: Cache azure authorizer [15]
 * auth/gcp: Remove explicit project for service account in GCE authorizer [[GH-58](https://github.com/hashicorp/vault-plugin-auth-gcp/pull/58)]
 * cli: Show correct stored keys/threshold for autoseals [[GH-5910](https://github.com/hashicorp/vault/pull/5910)]
 * cli: Fix backwards compatibility fallback when listing plugins [[GH-5913](https://github.com/hashicorp/vault/pull/5913)]
 * core: Fix upgrades when the seal config had been created on early versions
   of vault [[GH-5956](https://github.com/hashicorp/vault/pull/5956)]
 * namespaces: Correctly reload the proper mount when tuning or reloading the
   mount [[GH-5937](https://github.com/hashicorp/vault/pull/5937)]
 * secret/azure: Cache azure authorizer [19]
 * secret/database: Strip empty statements on user input [[GH-5955](https://github.com/hashicorp/vault/pull/5955)]
 * secret/gcpkms: Add path for retrieving the public key [[GH-5](https://github.com/hashicorp/vault-plugin-secrets-gcpkms/pull/5)]
 * secret/pki: Fix panic that could occur during tidy operation when malformed
   data was found [[GH-5931](https://github.com/hashicorp/vault/pull/5931)]
 * secret/pki: Strip empty line in ca_chain output [[GH-5779](https://github.com/hashicorp/vault/pull/5779)]
 * ui: Fixed a bug where the web CLI was not usable via the `fullscreen`
   command - [[GH-5909](https://github.com/hashicorp/vault/pull/5909)]
 * ui: Fix a bug where you couldn't write a jwt auth method config [[GH-5936](https://github.com/hashicorp/vault/pull/5936)]

## 0.11.6 (December 14th, 2018)

This release contains the three security fixes from 1.0.0 and 1.0.1 and the
following bug fixes from 1.0.0/1.0.1:

 * namespaces: Correctly reload the proper mount when tuning or reloading the
   mount [[GH-5937](https://github.com/hashicorp/vault/pull/5937)]
 * replication/perfstandby: Fix audit table upgrade on standbys [[GH-5811](https://github.com/hashicorp/vault/pull/5811)]
 * replication/perfstandby: Fix redirect on approle update [[GH-5820](https://github.com/hashicorp/vault/pull/5820)]
 * secrets/kv: Fix issue where storage version would get incorrectly downgraded
   [[GH-5809](https://github.com/hashicorp/vault/pull/5809)]

It is otherwise identical to 0.11.5.

## 1.0.0 (December 3rd, 2018)

SECURITY:

 * When debugging a customer incident we discovered that in the case of
   malformed data from an autoseal mechanism, Vault's master key could be
   logged in Vault's server log. For this to happen, the data would need to be
   modified by the autoseal mechanism after being submitted to it by Vault but
   prior to encryption, or after decryption, prior to it being returned to
   Vault. To put it another way, it requires the data that Vault submits for
   encryption to not match the data returned after decryption. It is not
   sufficient for the autoseal mechanism to return an error, and it cannot be
   triggered by an outside attacker changing the on-disk ciphertext as all
   autoseal mechanisms use authenticated encryption. We do not believe that
   this is generally a cause for concern; since it involves the autoseal
   mechanism returning bad data to Vault but with no error, in a working Vault
   configuration this code path should never be hit, and if hitting this issue
   Vault will not be unsealing properly anyways so it will be obvious what is
   happening and an immediate rekey of the master key can be performed after
   service is restored. We have filed for a CVE (CVE-2018-19786) and a CVSS V3
   score of 5.2 has been assigned.

CHANGES:

 * Tokens are now prefixed by a designation to indicate what type of token they
   are. Service tokens start with `s.` and batch tokens start with `b.`.
   Existing tokens will still work (they are all of service type and will be
   considered as such). Prefixing allows us to be more efficient when consuming
   a token, which keeps the critical path of requests faster.
 * Paths within `auth/token` that allow specifying a token or accessor in the
   URL have been removed. These have been deprecated since March 2016 and
   undocumented, but were retained for backwards compatibility. They shouldn't
   be used due to the possibility of those paths being logged, so at this point
   they are simply being removed.
 * Vault will no longer accept updates when the storage key has invalid UTF-8
   character encoding [[GH-5819](https://github.com/hashicorp/vault/pull/5819)]
 * Mount/Auth tuning the `options` map on backends will now upsert any provided
   values, and keep any of the existing values in place if not provided. The
   options map itself cannot be unset once it's set, but the keypairs within the
   map can be unset if an empty value is provided, with the exception of the
   `version` keypair which is handled differently for KVv2 purposes.
 * Agent no longer automatically reauthenticates when new credentials are
   detected. It's not strictly necessary and in some cases was causing
   reauthentication much more often than intended.
 * HSM Regenerate Key Support Removed: Vault no longer supports destroying and
   regenerating encryption keys on an HSM; it only supports creating them.
   Although this has never been a source of a customer incident, it is simply a
   code path that is too trivial to activate, especially by mistyping
   `regenerate_key` instead of `generate_key`.
 * Barrier Config Upgrade (Enterprise): When upgrading from Vault 0.8.x, the
   seal type in the barrier config storage entry will be upgraded from
   "hsm-auto" to "awskms" or "pkcs11" upon unseal if using AWSKMS or HSM seals.
   If performing seal migration, the barrier config should first be upgraded
   prior to starting migration.
 * Go API client uses pooled HTTP client: The Go API client now uses a
   connection-pooling HTTP client by default. For CLI operations this makes no
   difference but it should provide significant performance benefits for those
   writing custom clients using the Go API library. As before, this can be
   changed to any custom HTTP client by the caller.
 * Builtin Secret Engines and Auth Methods are integrated deeper into the
   plugin system. The plugin catalog can now override builtin plugins with
   custom versions of the same name. Additionally the plugin system now
   requires a plugin `type` field when configuring plugins, this can be "auth",
   "database", or "secret".

FEATURES:

 * **Auto-Unseal in Open Source**: Cloud-based auto-unseal has been migrated
   from Enterprise to Open Source. We've created a migrator to allow migrating
   between Shamir seals and auto unseal methods.
 * **Batch Tokens**: Batch tokens trade off some features of service tokens for no
   storage overhead, and in most cases can be used across performance
   replication clusters.
 * **Replication Speed Improvements**: We've worked hard to speed up a lot of
   operations when using Vault Enterprise Replication.
 * **GCP KMS Secrets Engine**: This new secrets engine provides a Transit-like
   pattern to keys stored within GCP Cloud KMS.
 * **AppRole support in Vault Agent Auto-Auth**: You can now use AppRole
   credentials when having Agent automatically authenticate to Vault
 * **OpenAPI Support**: Descriptions of mounted backends can be served directly
   from Vault
 * **Kubernetes Projected Service Account Tokens**: Projected Service Account
   Tokens are now supported in Kubernetes auth
 * **Response Wrapping in UI**: Added ability to wrap secrets and easily copy
   the wrap token or secret JSON in the UI

IMPROVEMENTS:

 * agent: Support for configuring the location of the kubernetes service account
   [[GH-5725](https://github.com/hashicorp/vault/pull/5725)]
 * auth/token: New tokens are indexed in storage HMAC-SHA256 instead of SHA1
 * secret/totp: Allow @ character to be part of key name [[GH-5652](https://github.com/hashicorp/vault/pull/5652)]
 * secret/consul: Add support for new policy based tokens added in Consul 1.4
   [[GH-5586](https://github.com/hashicorp/vault/pull/5586)]
 * ui: Improve the token auto-renew warning, and automatically begin renewal
   when a user becomes active again [[GH-5662](https://github.com/hashicorp/vault/pull/5662)]
 * ui: The unbundled UI page now has some styling [[GH-5665](https://github.com/hashicorp/vault/pull/5665)]
 * ui: Improved banner and popup design [[GH-5672](https://github.com/hashicorp/vault/pull/5672)]
 * ui: Added token type to auth method mount config [[GH-5723](https://github.com/hashicorp/vault/pull/5723)]
 * ui: Display additonal wrap info when unwrapping. [[GH-5664](https://github.com/hashicorp/vault/pull/5664)]
 * ui: Empty states have updated styling and link to relevant actions and
   documentation [[GH-5758](https://github.com/hashicorp/vault/pull/5758)]
 * ui: Allow editing of KV V2 data when a token doesn't have capabilities to
   read secret metadata [[GH-5879](https://github.com/hashicorp/vault/pull/5879)]

BUG FIXES:

 * agent: Fix auth when multiple redirects [[GH-5814](https://github.com/hashicorp/vault/pull/5814)]
 * cli: Restore the `-policy-override` flag [[GH-5826](https://github.com/hashicorp/vault/pull/5826)]
 * core: Fix rekey progress reset which did not happen under certain
   circumstances. [[GH-5743](https://github.com/hashicorp/vault/pull/5743)]
 * core: Migration from autounseal to shamir will clean up old keys [[GH-5671](https://github.com/hashicorp/vault/pull/5671)]
 * identity: Update group memberships when entity is deleted [[GH-5786](https://github.com/hashicorp/vault/pull/5786)]
 * replication/perfstandby: Fix audit table upgrade on standbys [[GH-5811](https://github.com/hashicorp/vault/pull/5811)]
 * replication/perfstandby: Fix redirect on approle update [[GH-5820](https://github.com/hashicorp/vault/pull/5820)]
 * secrets/azure: Fix valid roles being rejected for duplicate ids despite
   having distinct scopes
   [[GH-16](https://github.com/hashicorp/vault-plugin-secrets-azure/pull/16)]
 * storage/gcs: Send md5 of values to GCS to avoid potential corruption
   [[GH-5804](https://github.com/hashicorp/vault/pull/5804)]
 * secrets/kv: Fix issue where storage version would get incorrectly downgraded
   [[GH-5809](https://github.com/hashicorp/vault/pull/5809)]
 * secrets/kv: Disallow empty paths on a `kv put` while accepting empty paths
   for all other operations for backwards compatibility
   [[GH-19](https://github.com/hashicorp/vault-plugin-secrets-kv/pull/19)]
 * ui: Allow for secret creation in kv v2 when cas_required=true [[GH-5823](https://github.com/hashicorp/vault/pull/5823)]
 * ui: Fix dr secondary operation token generation via the ui [[GH-5818](https://github.com/hashicorp/vault/pull/5818)]
 * ui: Fix the PKI context menu so that items load [[GH-5824](https://github.com/hashicorp/vault/pull/5824)]
 * ui: Update DR Secondary Token generation command [[GH-5857](https://github.com/hashicorp/vault/pull/5857)]
 * ui: Fix pagination bug where controls would be rendered once for each
   item when viewing policies [[GH-5866](https://github.com/hashicorp/vault/pull/5866)]
 * ui: Fix bug where `sys/leases/revoke` required 'sudo' capability to show
   the revoke button in the UI [[GH-5647](https://github.com/hashicorp/vault/pull/5647)]
 * ui: Fix issue where certain pages wouldn't render in a namespace [[GH-5692](https://github.com/hashicorp/vault/pull/5692)]

## 0.11.5 (November 13th, 2018)

BUG FIXES:

 * agent: Fix issue when specifying two file sinks [[GH-5610](https://github.com/hashicorp/vault/pull/5610)]
 * auth/userpass: Fix minor timing issue that could leak the presence of a
   username [[GH-5614](https://github.com/hashicorp/vault/pull/5614)]
 * autounseal/alicloud: Fix issue interacting with the API (Enterprise)
 * autounseal/azure: Fix key version tracking (Enterprise)
 * cli: Fix panic that could occur if parameters were not provided [[GH-5603](https://github.com/hashicorp/vault/pull/5603)]
 * core: Fix buggy behavior if trying to remount into a namespace
 * identity: Fix duplication of entity alias entity during alias transfer
   between entities [[GH-5733](https://github.com/hashicorp/vault/pull/5733)]
 * namespaces: Fix tuning of auth mounts in a namespace
 * ui: Fix bug where editing secrets as JSON doesn't save properly [[GH-5660](https://github.com/hashicorp/vault/pull/5660)]
 * ui: Fix issue where IE 11 didn't render the UI and also had a broken form
   when trying to use tool/hash [[GH-5714](https://github.com/hashicorp/vault/pull/5714)]

## 0.11.4 (October 23rd, 2018)

CHANGES:

 * core: HA lock file is no longer copied during `operator migrate` [[GH-5503](https://github.com/hashicorp/vault/pull/5503)].
   We've categorized this as a change, but generally this can be considered
   just a bug fix, and no action is needed.

FEATURES:

 * **Transit Key Trimming**: Keys in transit secret engine can now be trimmed to
   remove older unused key versions
 * **Web UI support for KV Version 2**: Browse, delete, undelete and destroy
   individual secret versions in the UI
 * **Azure Existing Service Principal Support**: Credentials can now be generated
   against an existing service principal

IMPROVEMENTS:

 * core: Add last WAL in leader/health output for easier debugging [[GH-5523](https://github.com/hashicorp/vault/pull/5523)]
 * identity: Identity names will now be handled case insensitively by default.
   This includes names of entities, aliases and groups [[GH-5404](https://github.com/hashicorp/vault/pull/5404)]
 * secrets/aws: Added role-option max_sts_ttl to cap TTL for AWS STS
   credentials [[GH-5500](https://github.com/hashicorp/vault/pull/5500)]
 * secret/database: Allow Cassandra user to be non-superuser so long as it has
   role creation permissions [[GH-5402](https://github.com/hashicorp/vault/pull/5402)]
 * secret/radius: Allow setting the NAS Identifier value in the generated
   packet [[GH-5465](https://github.com/hashicorp/vault/pull/5465)]
 * secret/ssh: Allow usage of JSON arrays when setting zero addresses [[GH-5528](https://github.com/hashicorp/vault/pull/5528)]
 * secret/transit: Allow trimming unused keys [[GH-5388](https://github.com/hashicorp/vault/pull/5388)]
 * ui: Support KVv2 [[GH-5547](https://github.com/hashicorp/vault/pull/5547)], [[GH-5563](https://github.com/hashicorp/vault/pull/5563)]
 * ui: Allow viewing and updating Vault license via the UI
 * ui: Onboarding will now display your progress through the chosen tutorials
 * ui: Dynamic secret backends obfuscate sensitive data by default and
   visibility is toggleable

BUG FIXES:

 * agent: Fix potential hang during agent shutdown [[GH-5026](https://github.com/hashicorp/vault/pull/5026)]
 * auth/ldap: Fix listing of users/groups that contain slashes [[GH-5537](https://github.com/hashicorp/vault/pull/5537)]
 * core: Fix memory leak during some expiration calls [[GH-5505](https://github.com/hashicorp/vault/pull/5505)]
 * core: Fix generate-root operations requiring empty `otp` to be provided
   instead of an empty body [[GH-5495](https://github.com/hashicorp/vault/pull/5495)]
 * identity: Remove lookup check during alias removal from entity [[GH-5524](https://github.com/hashicorp/vault/pull/5524)]
 * secret/pki: Fix TTL/MaxTTL check when using `sign-verbatim` [[GH-5549](https://github.com/hashicorp/vault/pull/5549)]
 * secret/pki: Fix regression in 0.11.2+ causing the NotBefore value of
   generated certificates to be set to the Unix epoch if the role value was not
   set, instead of using the default of 30 seconds [[GH-5481](https://github.com/hashicorp/vault/pull/5481)]
 * storage/mysql: Use `varbinary` instead of `varchar` when creating HA tables
   [[GH-5529](https://github.com/hashicorp/vault/pull/5529)]

## 0.11.3 (October 8th, 2018)

SECURITY:

 * Revocation: A regression in 0.11.2 (OSS) and 0.11.0 (Enterprise) caused
   lease IDs containing periods (`.`) to not be revoked properly. Upon startup
   when revocation is tried again these should now revoke successfully.

IMPROVEMENTS:

 * auth/ldap: Listing of users and groups return absolute paths [[GH-5537](https://github.com/hashicorp/vault/pull/5537)]
 * secret/pki: OID SANs can now specify `*` to allow any value [[GH-5459](https://github.com/hashicorp/vault/pull/5459)]

BUG FIXES:

 * auth/ldap: Fix panic if specific values were given to be escaped [[GH-5471](https://github.com/hashicorp/vault/pull/5471)]
 * cli/auth: Fix panic if `vault auth` was given no parameters [[GH-5473](https://github.com/hashicorp/vault/pull/5473)]
 * secret/database/mongodb: Fix panic that could occur at high load [[GH-5463](https://github.com/hashicorp/vault/pull/5463)]
 * secret/pki: Fix CA generation not allowing OID SANs [[GH-5459](https://github.com/hashicorp/vault/pull/5459)]

## 0.11.2 (October 2nd, 2018)

CHANGES:

 * `sys/seal-status` now includes an `initialized` boolean in the output. If
   Vault is not initialized, it will return a `200` with this value set `false`
   instead of a `400`.
 * `passthrough_request_headers` will now deny certain headers from being
   provided to backends based on a global denylist.
 * Token Format: Tokens are now represented as a base62 value; tokens in
   namespaces will have the namespace identifier appended. (This appeared in
   Enterprise in 0.11.0, but is only in OSS in 0.11.2.)

FEATURES:

 * **AWS Secret Engine Root Credential Rotation**: The credential used by the AWS
   secret engine can now be rotated, to ensure that only Vault knows the
   credentials it is using [[GH-5140](https://github.com/hashicorp/vault/pull/5140)]
 * **Storage Backend Migrator**: A new `operator migrate` command allows offline
   migration of data between two storage backends
 * **AliCloud KMS Auto Unseal and Seal Wrap Support (Enterprise)**: AliCloud KMS can now be used a support seal for
   Auto Unseal and Seal Wrapping

BUG FIXES:

 * auth/okta: Fix reading deprecated `token` parameter if a token was
   previously set in the configuration [[GH-5409](https://github.com/hashicorp/vault/pull/5409)]
 * core: Re-add deprecated capabilities information for now [[GH-5360](https://github.com/hashicorp/vault/pull/5360)]
 * core: Fix handling of cyclic token relationships [[GH-4803](https://github.com/hashicorp/vault/pull/4803)]
 * storage/mysql: Fix locking on MariaDB [[GH-5343](https://github.com/hashicorp/vault/pull/5343)]
 * replication: Fix DR API when using a token [[GH-5398](https://github.com/hashicorp/vault/pull/5398)]
 * identity: Ensure old group alias is removed when a new one is written [[GH-5350](https://github.com/hashicorp/vault/pull/5350)]
 * storage/alicloud: Don't call uname on package init [[GH-5358](https://github.com/hashicorp/vault/pull/5358)]
 * secrets/jwt: Fix issue where request context would be canceled too early
 * ui: fix need to have update for aws iam creds generation [GF-5294]
 * ui: fix calculation of token expiry [[GH-5435](https://github.com/hashicorp/vault/pull/5435)]

IMPROVEMENTS:

 * auth/aws: The identity alias name can now configured to be either IAM unique
   ID of the IAM Principal, or ARN of the caller identity [[GH-5247](https://github.com/hashicorp/vault/pull/5247)]
 * auth/cert: Add allowed_organizational_units support [[GH-5252](https://github.com/hashicorp/vault/pull/5252)]
 * cli: Format TTLs for non-secret responses [[GH-5367](https://github.com/hashicorp/vault/pull/5367)]
 * identity: Support operating on entities and groups by their names [[GH-5355](https://github.com/hashicorp/vault/pull/5355)]
 * plugins: Add `env` parameter when registering plugins to the catalog to allow
   operators to include environment variables during plugin execution. [[GH-5359](https://github.com/hashicorp/vault/pull/5359)]
 * secrets/aws: WAL Rollback improvements [[GH-5202](https://github.com/hashicorp/vault/pull/5202)]
 * secrets/aws: Allow specifying STS role-default TTLs [[GH-5138](https://github.com/hashicorp/vault/pull/5138)]
 * secrets/pki: Add configuration support for setting NotBefore [[GH-5325](https://github.com/hashicorp/vault/pull/5325)]
 * core: Support for passing the Vault token via an Authorization Bearer header [[GH-5397](https://github.com/hashicorp/vault/pull/5397)]
 * replication: Reindex process now runs in the background and does not block other
   vault operations
 * storage/zookeeper: Enable TLS based communication with Zookeeper [[GH-4856](https://github.com/hashicorp/vault/pull/4856)]
 * ui: you can now init a cluster with a seal config [[GH-5428](https://github.com/hashicorp/vault/pull/5428)]
 * ui: added the option to force promote replication clusters [[GH-5438](https://github.com/hashicorp/vault/pull/5438)]
 * replication: Allow promotion of a secondary when data is syncing with a "force" flag

## 0.11.1.1 (September 17th, 2018) (Enterprise Only)

BUG FIXES:

 * agent: Fix auth handler-based wrapping of output tokens [[GH-5316](https://github.com/hashicorp/vault/pull/5316)]
 * core: Properly store the replication checkpoint file if it's larger than the
   storage engine's per-item limit
 * core: Improve WAL deletion rate
 * core: Fix token creation on performance standby nodes
 * core: Fix unwrapping inside a namespace
 * core: Always forward tidy operations from performance standby nodes

IMPROVEMENTS:

 * auth/aws: add support for key/value pairs or JSON values for
   `iam_request_headers` with IAM auth method [[GH-5320](https://github.com/hashicorp/vault/pull/5320)]
 * auth/aws, secret/aws: Throttling errors from the AWS API will now be
   reported as 502 errors by Vault, along with the original error [[GH-5270](https://github.com/hashicorp/vault/pull/5270)]
 * replication: Start fetching during a sync from where it previously errored

## 0.11.1 (September 6th, 2018)

SECURITY:

 * Random Byte Reading in Barrier: Prior to this release, Vault was not
   properly checking the error code when reading random bytes for the IV for
   AES operations in its cryptographic barrier. Specifically, this means that
   such an IV could potentially be zero multiple times, causing nonce re-use
   and weakening the security of the key. On most platforms this should never
   happen because reading from kernel random sources is non-blocking and always
   successful, but there may be platform-specific behavior that has not been
   accounted for. (Vault has tests to check exactly this, and the tests have
   never seen nonce re-use.)

FEATURES:

 * AliCloud Agent Support: Vault Agent can now authenticate against the
   AliCloud auth method.
 * UI: Enable AliCloud auth method and Azure secrets engine via the UI.

IMPROVEMENTS:

 * core: Logging level for most logs (not including secrets/auth plugins) can
   now be changed on-the-fly via `SIGHUP`, reading the desired value from
   Vault's config file [[GH-5280](https://github.com/hashicorp/vault/pull/5280)]

BUG FIXES:

 * core: Ensure we use a background context when stepping down [[GH-5290](https://github.com/hashicorp/vault/pull/5290)]
 * core: Properly check error return from random byte reading [[GH-5277](https://github.com/hashicorp/vault/pull/5277)]
 * core: Re-add `sys/` top-route injection for now [[GH-5241](https://github.com/hashicorp/vault/pull/5241)]
 * core: Policies stored in minified JSON would return an error [[GH-5229](https://github.com/hashicorp/vault/pull/5229)]
 * core: Evaluate templated policies in capabilities check [[GH-5250](https://github.com/hashicorp/vault/pull/5250)]
 * identity: Update MemDB with identity group alias while loading groups [[GH-5289](https://github.com/hashicorp/vault/pull/5289)]
 * secrets/database: Fix nil pointer when revoking some leases [[GH-5262](https://github.com/hashicorp/vault/pull/5262)]
 * secrets/pki: Fix sign-verbatim losing extra Subject attributes [[GH-5245](https://github.com/hashicorp/vault/pull/5245)]
 * secrets/pki: Remove certificates from store when tidying revoked
   certificates and simplify API [[GH-5231](https://github.com/hashicorp/vault/pull/5231)]
 * ui: JSON editor will not coerce input to an object, and will now show an
   error about Vault expecting an object [[GH-5271](https://github.com/hashicorp/vault/pull/5271)]
 * ui: authentication form will now default to any methods that have been tuned
   to show up for unauthenticated users [[GH-5281](https://github.com/hashicorp/vault/pull/5281)]


## 0.11.0 (August 28th, 2018)

DEPRECATIONS/CHANGES:

 * Request Timeouts: A default request timeout of 90s is now enforced. This
   setting can be overwritten in the config file. If you anticipate requests
   taking longer than 90s this setting should be updated before upgrading.
 * (NOTE: will be re-added into 0.11.1 as it broke more than anticipated. There
   will be some further guidelines around when this will be removed again.)
   * `sys/` Top Level Injection: For the last two years for backwards
   compatibility data for various `sys/` routes has been injected into both the
   Secret's Data map and into the top level of the JSON response object.
   However, this has some subtle issues that pop up from time to time and is
   becoming increasingly complicated to maintain, so it's finally being
   removed.
 * Path Fallback for List Operations: For a very long time Vault has
   automatically adjusted `list` operations to always end in a `/`, as list
   operations operates on prefixes, so all list operations by definition end
   with `/`. This was done server-side so affects all clients. However, this
   has also led to a lot of confusion for users writing policies that assume
   that the path that they use in the CLI is the path used internally. Starting
   in 0.11, ACL policies gain a new fallback rule for listing: they will use a
   matching path ending in `/` if available, but if not found, they will look
   for the same path without a trailing `/`. This allows putting `list`
   capabilities in the same path block as most other capabilities for that
   path, while not providing any extra access if `list` wasn't actually
   provided there.
 * Performance Standbys On By Default: If you flavor/license of Vault
   Enterprise supports Performance Standbys, they are on by default. You can
   disable this behavior per-node with the `disable_performance_standby`
   configuration flag.
 * AWS Secret Engine Roles: The AWS Secret Engine roles are now explicit about
   the type of AWS credential they are generating; this reduces reduce
   ambiguity that existed previously as well as enables new features for
   specific credential types. Writing role data and generating credentials
   remain backwards compatible; however, the data returned when reading a
   role's configuration has changed in backwards-incompatible ways. Anything
   that depended on reading role data from the AWS secret engine will break
   until it is updated to work with the new format.
 * Token Format (Enterprise): Tokens are now represented as a base62 value;
   tokens in namespaces will have the namespace identifier appended.

FEATURES:

 * **Namespaces (Enterprise)**: A set of features within Vault Enterprise
   that allows Vault environments to support *Secure Multi-tenancy* within a
   single Vault Enterprise infrastructure. Through namespaces, Vault
   administrators can support tenant isolation for teams and individuals as
   well as empower those individuals to self-manage their own tenant
   environment.
 * **Performance Standbys (Enterprise)**: Standby nodes can now service
   requests that do not modify storage. This provides near-horizontal scaling
   of a cluster in some workloads, and is the intra-cluster analogue of
   the existing Performance Replication feature, which replicates to distinct
   clusters in other datacenters, geos, etc.
 * **AliCloud OSS Storage**: AliCloud OSS can now be used for Vault storage.
 * **AliCloud Auth Plugin**: AliCloud's identity services can now be used to
   grant access to Vault. See the [plugin
   repository](https://github.com/hashicorp/vault-plugin-auth-alicloud) for
   more information.
 * **Azure Secrets Plugin**: There is now a plugin (pulled in to Vault) that
   allows generating credentials to allow access to Azure. See the [plugin
   repository](https://github.com/hashicorp/vault-plugin-secrets-azure) for
   more information.
 * **HA Support for MySQL Storage**: MySQL storage now supports HA.
 * **ACL Templating**: ACL policies can now be templated using identity Entity,
   Groups, and Metadata.
 * **UI Onboarding wizards**: The Vault UI can provide contextual help and
   guidance, linking out to relevant links or guides on vaultproject.io for
   various workflows in Vault.

IMPROVEMENTS:

 * agent: Add `exit_after_auth` to be able to use the Agent for a single
   authentication [[GH-5013](https://github.com/hashicorp/vault/pull/5013)]
 * auth/approle: Add ability to set token bound CIDRs on individual Secret IDs
   [[GH-5034](https://github.com/hashicorp/vault/pull/5034)]
 * cli: Add support for passing parameters to `vault read` operations [[GH-5093](https://github.com/hashicorp/vault/pull/5093)]
 * secrets/aws: Make credential types more explicit [[GH-4360](https://github.com/hashicorp/vault/pull/4360)]
 * secrets/nomad: Support for longer token names [[GH-5117](https://github.com/hashicorp/vault/pull/5117)]
 * secrets/pki: Allow disabling CRL generation [[GH-5134](https://github.com/hashicorp/vault/pull/5134)]
 * storage/azure: Add support for different Azure environments [[GH-4997](https://github.com/hashicorp/vault/pull/4997)]
 * storage/file: Sort keys in list responses [[GH-5141](https://github.com/hashicorp/vault/pull/5141)]
 * storage/mysql: Support special characters in database and table names.

BUG FIXES:

 * auth/jwt: Always validate `aud` claim even if `bound_audiences` isn't set
   (IOW, error in this case)
 * core: Prevent Go's HTTP library from interspersing logs in a different
   format and/or interleaved [[GH-5135](https://github.com/hashicorp/vault/pull/5135)]
 * identity: Properly populate `mount_path` and `mount_type` on group lookup
   [[GH-5074](https://github.com/hashicorp/vault/pull/5074)]
 * identity: Fix persisting alias metadata [[GH-5188](https://github.com/hashicorp/vault/pull/5188)]
 * identity: Fix carryover issue from previously fixed race condition that
   could cause Vault not to start up due to two entities referencing the same
   alias. These entities are now merged. [[GH-5000](https://github.com/hashicorp/vault/pull/5000)]
 * replication: Fix issue causing some pages not to flush to storage
 * secrets/database: Fix inability to update custom SQL statements on
   database roles. [[GH-5080](https://github.com/hashicorp/vault/pull/5080)]
 * secrets/pki: Disallow putting the CA's serial on its CRL. While technically
   legal, doing so inherently means the CRL can't be trusted anyways, so it's
   not useful and easy to footgun. [[GH-5134](https://github.com/hashicorp/vault/pull/5134)]
 * storage/gcp,spanner: Fix data races [[GH-5081](https://github.com/hashicorp/vault/pull/5081)]

## 0.10.4 (July 25th, 2018)

SECURITY:

 * Control Groups: The associated Identity entity with a request was not being
   properly persisted. As a result, the same authorizer could provide more than
   one authorization.

DEPRECATIONS/CHANGES:

 * Revocations of dynamic secrets leases are now queued/asynchronous rather
   than synchronous. This allows Vault to take responsibility for revocation
   even if the initial attempt fails. The previous synchronous behavior can be
   attained via the `-sync` CLI flag or `sync` API parameter. When in
   synchronous mode, if the operation results in failure it is up to the user
   to retry.
 * CLI Retries: The CLI will no longer retry commands on 5xx errors. This was a
   source of confusion to users as to why Vault would "hang" before returning a
   5xx error. The Go API client still defaults to two retries.
 * Identity Entity Alias metadata: You can no longer manually set metadata on
   entity aliases. All alias data (except the canonical entity ID it refers to)
   is intended to be managed by the plugin providing the alias information, so
   allowing it to be set manually didn't make sense.

FEATURES:

 * **JWT/OIDC Auth Method**: The new `jwt` auth method accepts JWTs and either
   validates signatures locally or uses OIDC Discovery to fetch the current set
   of keys for signature validation. Various claims can be specified for
   validation (in addition to the cryptographic signature) and a user and
   optional groups claim can be used to provide Identity information.
 * **FoundationDB Storage**: You can now use FoundationDB for storing Vault
   data.
 * **UI Control Group Workflow (enterprise)**: The UI will now detect control
   group responses and provides a workflow to view the status of the request
   and to authorize requests.
 * **Vault Agent (Beta)**: Vault Agent is a daemon that can automatically
   authenticate for you across a variety of authentication methods, provide
   tokens to clients, and keep the tokens renewed, reauthenticating as
   necessary.

IMPROVEMENTS:

 * auth/azure: Add support for virtual machine scale sets
 * auth/gcp: Support multiple bindings for region, zone, and instance group
 * cli: Add subcommands for interacting with the plugin catalog [[GH-4911](https://github.com/hashicorp/vault/pull/4911)]
 * cli: Add a `-description` flag to secrets and auth tune subcommands to allow
   updating an existing secret engine's or auth method's description. This
   change also allows the description to be unset by providing an empty string.
 * core: Add config flag to disable non-printable character check [[GH-4917](https://github.com/hashicorp/vault/pull/4917)]
 * core: A `max_request_size` parameter can now be set per-listener to adjust
   the maximum allowed size per request [[GH-4824](https://github.com/hashicorp/vault/pull/4824)]
 * core: Add control group request endpoint to default policy [[GH-4904](https://github.com/hashicorp/vault/pull/4904)]
 * identity: Identity metadata is now passed through to plugins [[GH-4967](https://github.com/hashicorp/vault/pull/4967)]
 * replication: Add additional saftey checks and logging when replication is
   in a bad state
 * secrets/kv: Add support for using `-field=data` to KVv2 when using `vault
   kv` [[GH-4895](https://github.com/hashicorp/vault/pull/4895)]
 * secrets/pki: Add the ability to tidy revoked but unexpired certificates
   [[GH-4916](https://github.com/hashicorp/vault/pull/4916)]
 * secrets/ssh: Allow Vault to work with single-argument SSH flags [[GH-4825](https://github.com/hashicorp/vault/pull/4825)]
 * secrets/ssh: SSH executable path can now be configured in the CLI [[GH-4937](https://github.com/hashicorp/vault/pull/4937)]
 * storage/swift: Add additional configuration options [[GH-4901](https://github.com/hashicorp/vault/pull/4901)]
 * ui: Choose which auth methods to show to unauthenticated users via
   `listing_visibility` in the auth method edit forms [[GH-4854](https://github.com/hashicorp/vault/pull/4854)]
 * ui: Authenticate users automatically by passing a wrapped token to the UI via
   the new `wrapped_token` query parameter [[GH-4854](https://github.com/hashicorp/vault/pull/4854)]

BUG FIXES:

 * api: Fix response body being cleared too early [[GH-4987](https://github.com/hashicorp/vault/pull/4987)]
 * auth/approle: Fix issue with tidy endpoint that would unnecessarily remove
   secret accessors [[GH-4981](https://github.com/hashicorp/vault/pull/4981)]
 * auth/aws: Fix updating `max_retries` [[GH-4980](https://github.com/hashicorp/vault/pull/4980)]
 * auth/kubernetes: Trim trailing whitespace when sending JWT
 * cli: Fix parsing of environment variables for integer flags [[GH-4925](https://github.com/hashicorp/vault/pull/4925)]
 * core: Fix returning 500 instead of 503 if a rekey is attempted when Vault is
   sealed [[GH-4874](https://github.com/hashicorp/vault/pull/4874)]
 * core: Fix issue releasing the leader lock in some circumstances [[GH-4915](https://github.com/hashicorp/vault/pull/4915)]
 * core: Fix a panic that could happen if the server was shut down while still
   starting up
 * core: Fix deadlock that would occur if a leadership loss occurs at the same
   time as a seal operation [[GH-4932](https://github.com/hashicorp/vault/pull/4932)]
 * core: Fix issue with auth mounts failing to renew tokens due to policies
   changing [[GH-4960](https://github.com/hashicorp/vault/pull/4960)]
 * auth/radius: Fix issue where some radius logins were being canceled too early
   [[GH-4941](https://github.com/hashicorp/vault/pull/4941)]
 * core: Fix accidental seal of vault of we lose leadership during startup
   [[GH-4924](https://github.com/hashicorp/vault/pull/4924)]
 * core: Fix standby not being able to forward requests larger than 4MB
   [[GH-4844](https://github.com/hashicorp/vault/pull/4844)]
 * core: Avoid panic while processing group memberships [[GH-4841](https://github.com/hashicorp/vault/pull/4841)]
 * identity: Fix a race condition creating aliases [[GH-4965](https://github.com/hashicorp/vault/pull/4965)]
 * plugins: Fix being unable to send very large payloads to or from plugins
   [[GH-4958](https://github.com/hashicorp/vault/pull/4958)]
 * physical/azure: Long list responses would sometimes be truncated [[GH-4983](https://github.com/hashicorp/vault/pull/4983)]
 * replication: Allow replication status requests to be processed while in
   merkle sync
 * replication: Ensure merkle reindex flushes all changes to storage immediately
 * replication: Fix a case where a network interruption could cause a secondary
   to be unable to reconnect to a primary
 * secrets/pki: Fix permitted DNS domains performing improper validation
   [[GH-4863](https://github.com/hashicorp/vault/pull/4863)]
 * secrets/database: Fix panic during DB creds revocation [[GH-4846](https://github.com/hashicorp/vault/pull/4846)]
 * ui: Fix usage of cubbyhole backend in the UI [[GH-4851](https://github.com/hashicorp/vault/pull/4851)]
 * ui: Fix toggle state when a secret is JSON-formatted [[GH-4913](https://github.com/hashicorp/vault/pull/4913)]
 * ui: Fix coercion of falsey values to empty string when editing secrets as
   JSON [[GH-4977](https://github.com/hashicorp/vault/pull/4977)]

## 0.10.3 (June 20th, 2018)

DEPRECATIONS/CHANGES:

 * In the audit log and in client responses, policies are now split into three
   parameters: policies that came only from tokens, policies that came only
   from Identity, and the combined set. Any previous location of policies via
   the API now contains the full, combined set.
 * When a token is tied to an Identity entity and the entity is deleted, the
   token will no longer be usable, regardless of the validity of the token
   itself.
 * When authentication succeeds but no policies were defined for that specific
   user, most auth methods would allow a token to be generated but a few would
   reject the authentication, namely `ldap`, `okta`, and `radius`. Since the
   `default` policy is added by Vault's core, this would incorrectly reject
   valid authentications before they would in fact be granted policies. This
   inconsistency has been addressed; valid authentications for these methods
   now succeed even if no policy was specifically defined in that method for
   that user.

FEATURES:

 * Root Rotation for Active Directory: You can now command Vault to rotate the
   configured root credentials used in the AD secrets engine, to ensure that
   only Vault knows the credentials it's using.
 * URI SANs in PKI: You can now configure URI Subject Alternate Names in the
   `pki` backend. Roles can limit which SANs are allowed via globbing.
 * `kv rollback` Command: You can now use `vault kv rollback` to roll a KVv2
   path back to a previous non-deleted/non-destroyed version. The previous
   version becomes the next/newest version for the path.
 * Token Bound CIDRs in AppRole: You can now add CIDRs to which a token
   generated from AppRole will be bound.

IMPROVEMENTS:

 * approle: Return 404 instead of 202 on invalid role names during POST
   operations [[GH-4778](https://github.com/hashicorp/vault/pull/4778)]
 * core: Add idle and initial header read/TLS handshake timeouts to connections
   to ensure server resources are cleaned up [[GH-4760](https://github.com/hashicorp/vault/pull/4760)]
 * core: Report policies in token, identity, and full sets [[GH-4747](https://github.com/hashicorp/vault/pull/4747)]
 * secrets/databases: Add `create`/`update` distinction for connection
   configurations [[GH-3544](https://github.com/hashicorp/vault/pull/3544)]
 * secrets/databases: Add `create`/`update` distinction for role configurations
   [[GH-3544](https://github.com/hashicorp/vault/pull/3544)]
 * secrets/databases: Add best-effort revocation logic for use when a role has
   been deleted [[GH-4782](https://github.com/hashicorp/vault/pull/4782)]
 * secrets/kv: Add `kv rollback` [[GH-4774](https://github.com/hashicorp/vault/pull/4774)]
 * secrets/pki: Add URI SANs support [[GH-4675](https://github.com/hashicorp/vault/pull/4675)]
 * secrets/ssh: Allow standard SSH command arguments to be used, without
   requiring username@hostname syntax [[GH-4710](https://github.com/hashicorp/vault/pull/4710)]
 * storage/consul: Add context support so that requests are cancelable
   [[GH-4739](https://github.com/hashicorp/vault/pull/4739)]
 * sys: Added `hidden` option to `listing_visibility` field on `sys/mounts`
   API [[GH-4827](https://github.com/hashicorp/vault/pull/4827)]
 * ui: Secret values are obfuscated by default and visibility is toggleable [[GH-4422](https://github.com/hashicorp/vault/pull/4422)]

BUG FIXES:

 * auth/approle: Fix panic due to metadata being nil [[GH-4719](https://github.com/hashicorp/vault/pull/4719)]
 * auth/aws: Fix delete path for tidy operations [[GH-4799](https://github.com/hashicorp/vault/pull/4799)]
 * core: Optimizations to remove some speed regressions due to the
   security-related changes in 0.10.2
 * storage/dynamodb: Fix errors seen when reading existing DynamoDB data [[GH-4721](https://github.com/hashicorp/vault/pull/4721)]
 * secrets/database: Fix default MySQL root rotation statement [[GH-4748](https://github.com/hashicorp/vault/pull/4748)]
 * secrets/gcp: Fix renewal for GCP account keys
 * secrets/kv: Fix writing to the root of a KVv2 mount from `vault kv` commands
   incorrectly operating on a root+mount path instead of being an error
   [[GH-4726](https://github.com/hashicorp/vault/pull/4726)]
 * seal/pkcs11: Add `CKK_SHA256_HMAC` to the search list when finding HMAC
   keys, fixing lookup on some Thales devices
 * replication: Fix issue enabling replication when a non-auth mount and auth
   mount have the same name
 * auth/kubernetes: Fix issue verifying ECDSA signed JWTs
 * ui: add missing edit mode for auth method configs [[GH-4770](https://github.com/hashicorp/vault/pull/4770)]

## 0.10.2 (June 6th, 2018)

SECURITY:

 * Tokens: A race condition was identified that could occur if a token's
   lease expired while Vault was not running. In this case, when Vault came
   back online, sometimes it would properly revoke the lease but other times it
   would not, leading to a Vault token that no longer had an expiration and had
   essentially unlimited lifetime. This race was per-token, not all-or-nothing
   for all tokens that may have expired during Vault's downtime. We have fixed
   the behavior and put extra checks in place to help prevent any similar
   future issues. In addition, the logic we have put in place ensures that such
   lease-less tokens can no longer be used (unless they are root tokens that
   never had an expiration to begin with).
 * Convergent Encryption: The version 2 algorithm used in `transit`'s
   convergent encryption feature is susceptible to offline
   plaintext-confirmation attacks. As a result, we are introducing a version 3
   algorithm that mitigates this. If you are currently using convergent
   encryption, we recommend upgrading, rotating your encryption key (the new
   key version will use the new algorithm), and rewrapping your data (the
   `rewrap` endpoint can be used to allow a relatively non-privileged user to
   perform the rewrapping while never divulging the plaintext).
 * AppRole case-sensitive role name secret-id leaking: When using a mixed-case
   role name via AppRole, deleting a secret-id via accessor or other operations
   could end up leaving the secret-id behind and valid but without an accessor.
   This has now been fixed, and we have put checks in place to prevent these
   secret-ids from being used.

DEPRECATIONS/CHANGES:

 * PKI duration return types: The PKI backend now returns durations (e.g. when
   reading a role) as an integer number of seconds instead of a Go-style
   string, in line with how the rest of Vault's API returns durations.

FEATURES:

 * Active Directory Secrets Engine: A new `ad` secrets engine has been created
   which allows Vault to rotate and provide credentials for configured AD
   accounts.
 * Rekey Verification: Rekey operations can now require verification. This
   turns on a two-phase process where the existing key shares authorize
   generating a new master key, and a threshold of the new, returned key shares
   must be provided to verify that they have been successfully received in
   order for the actual master key to be rotated.
 * CIDR restrictions for `cert`, `userpass`, and `kubernetes` auth methods:
   You can now limit authentication to specific CIDRs; these will also be
   encoded in resultant tokens to limit their use.
 * Vault UI Browser CLI: The UI now supports usage of read/write/list/delete
   commands in a CLI that can be accessed from the nav bar. Complex inputs such
   as JSON files are not currently supported. This surfaces features otherwise
   unsupported in Vault's UI.
 * Azure Key Vault Auto Unseal/Seal Wrap Support (Enterprise): Azure Key Vault
   can now be used a support seal for Auto Unseal and Seal Wrapping.

IMPROVEMENTS:

 * api: Close renewer's doneCh when the renewer is stopped, so that programs
   expecting a final value through doneCh behave correctly [[GH-4472](https://github.com/hashicorp/vault/pull/4472)]
 * auth/cert: Break out `allowed_names` into component parts and add
   `allowed_uri_sans` [[GH-4231](https://github.com/hashicorp/vault/pull/4231)]
 * auth/ldap: Obfuscate error messages pre-bind for greater security [[GH-4700](https://github.com/hashicorp/vault/pull/4700)]
 * cli: `vault login` now supports a `-no-print` flag to suppress printing
   token information but still allow storing into the token helper [[GH-4454](https://github.com/hashicorp/vault/pull/4454)]
 * core/pkcs11 (enterprise): Add support for CKM_AES_CBC_PAD, CKM_RSA_PKCS, and
   CKM_RSA_PKCS_OAEP mechanisms
 * core/pkcs11 (enterprise): HSM slots can now be selected by token label
   instead of just slot number
 * core/token: Optimize token revocation by removing unnecessary list call
   against the storage backend when calling revoke-orphan on tokens [[GH-4465](https://github.com/hashicorp/vault/pull/4465)]
 * core/token: Refactor token revocation logic to not block on the call when
   underlying leases are pending revocation by moving the expiration logic to
   the expiration manager [[GH-4512](https://github.com/hashicorp/vault/pull/4512)]
 * expiration: Allow revoke-prefix and revoke-force to work on single leases as
   well as prefixes [[GH-4450](https://github.com/hashicorp/vault/pull/4450)]
 * identity: Return parent group info when reading a group [[GH-4648](https://github.com/hashicorp/vault/pull/4648)]
 * identity: Provide more contextual key information when listing entities,
   groups, and aliases
 * identity: Passthrough EntityID to backends [[GH-4663](https://github.com/hashicorp/vault/pull/4663)]
 * identity: Adds ability to request entity information through system view
   [GH_4681]
 * secret/pki: Add custom extended key usages [[GH-4667](https://github.com/hashicorp/vault/pull/4667)]
 * secret/pki: Add custom PKIX serial numbers [[GH-4694](https://github.com/hashicorp/vault/pull/4694)]
 * secret/ssh: Use hostname instead of IP in OTP mode, similar to CA mode
   [[GH-4673](https://github.com/hashicorp/vault/pull/4673)]
 * storage/file: Attempt in some error conditions to do more cleanup [[GH-4684](https://github.com/hashicorp/vault/pull/4684)]
 * ui: wrapping lookup now distplays the path [[GH-4644](https://github.com/hashicorp/vault/pull/4644)]
 * ui: Identity interface now has more inline actions to make editing and adding
   aliases to an entity or group easier [[GH-4502](https://github.com/hashicorp/vault/pull/4502)]
 * ui: Identity interface now lists groups by name [[GH-4655](https://github.com/hashicorp/vault/pull/4655)]
 * ui: Permission denied errors still render the sidebar in the Access section
   [[GH-4658](https://github.com/hashicorp/vault/pull/4658)]
 * replication: Improve performance of index page flushes and WAL garbage
   collecting

BUG FIXES:

 * auth/approle: Make invalid role_id a 400 error instead of 500 [[GH-4470](https://github.com/hashicorp/vault/pull/4470)]
 * auth/cert: Fix Identity alias using serial number instead of common name
   [[GH-4475](https://github.com/hashicorp/vault/pull/4475)]
 * cli: Fix panic running `vault token capabilities` with multiple paths
   [[GH-4552](https://github.com/hashicorp/vault/pull/4552)]
 * core: When using the `use_always` option with PROXY protocol support, do not
   require `authorized_addrs` to be set [[GH-4065](https://github.com/hashicorp/vault/pull/4065)]
 * core: Fix panic when certain combinations of policy paths and allowed/denied
   parameters were used [[GH-4582](https://github.com/hashicorp/vault/pull/4582)]
 * secret/gcp: Make `bound_region` able to use short names
 * secret/kv: Fix response wrapping for KV v2 [[GH-4511](https://github.com/hashicorp/vault/pull/4511)]
 * secret/kv: Fix address flag not being honored correctly [[GH-4617](https://github.com/hashicorp/vault/pull/4617)]
 * secret/pki: Fix `safety_buffer` for tidy being allowed to be negative,
   clearing all certs [[GH-4641](https://github.com/hashicorp/vault/pull/4641)]
 * secret/pki: Fix `key_type` not being allowed to be set to `any` [[GH-4595](https://github.com/hashicorp/vault/pull/4595)]
 * secret/pki: Fix path length parameter being ignored when using
   `use_csr_values` and signing an intermediate CA cert [[GH-4459](https://github.com/hashicorp/vault/pull/4459)]
 * secret/ssh: Only append UserKnownHostsFile to args when configured with a
   value [[GH-4674](https://github.com/hashicorp/vault/pull/4674)]
 * storage/dynamodb: Fix listing when one child is left within a nested path
   [[GH-4570](https://github.com/hashicorp/vault/pull/4570)]
 * storage/gcs: Fix swallowing an error on connection close [[GH-4691](https://github.com/hashicorp/vault/pull/4691)]
 * ui: Fix HMAC algorithm in transit [[GH-4604](https://github.com/hashicorp/vault/pull/4604)]
 * ui: Fix unwrap of auth responses via the UI's unwrap tool [[GH-4611](https://github.com/hashicorp/vault/pull/4611)]
 * ui (enterprise): Fix parsing of version string that blocked some users from seeing
   enterprise-specific pages in the UI [[GH-4547](https://github.com/hashicorp/vault/pull/4547)]
 * ui: Fix incorrect capabilities path check when viewing policies [[GH-4566](https://github.com/hashicorp/vault/pull/4566)]
 * replication: Fix error while running plugins on a newly created replication
   secondary
 * replication: Fix issue with token store lookups after a secondary's mount table
   is invalidated.
 * replication: Improve startup time when a large merkle index is in use.
 * replication: Fix panic when storage becomes unreachable during unseal.

## 0.10.1/0.9.7 (April 25th, 2018)

The following two items are in both 0.9.7 and 0.10.1. They only affect
Enterprise, and as such 0.9.7 is an Enterprise-only release:

SECURITY:

 * EGPs: A regression affecting 0.9.6 and 0.10.0 causes EGPs to not be applied
   correctly if an EGP is updated in a running Vault after initial write or
   after it is loaded on unseal. This has been fixed.

BUG FIXES:

 * Fixed an upgrade issue affecting performance secondaries when migrating from
   a version that did not include Identity to one that did.

All other content in this release is for 0.10.1 only.

DEPRECATIONS/CHANGES:

 * `vault kv` and Vault versions: In 0.10.1 some issues with `vault kv` against
   v1 K/V engine mounts are fixed. However, using 0.10.1 for both the server
   and CLI versions is required.
 * Mount information visibility: Users that have access to any path within a
   mount can now see information about that mount, such as its type and
   options, via some API calls.
 * Identity and Local Mounts: Local mounts would allow creating Identity
   entities but these would not be able to be used successfully (even locally)
   in replicated scenarios. We have now disallowed entities and groups from
   being created for local mounts in the first place.

FEATURES:

 * X-Forwarded-For support: `X-Forwarded-For` headers can now be used to set the
   client IP seen by Vault. See the [TCP listener configuration
   page](https://www.vaultproject.io/docs/configuration/listener/tcp.html) for
   details.
 * CIDR IP Binding for Tokens: Tokens now support being bound to specific
   CIDR(s) for usage. Currently this is implemented in Token Roles; usage can be
   expanded to other authentication backends over time.
 * `vault kv patch` command: A new `kv patch` helper command that allows
   modifying only some values in existing data at a K/V path, but uses
   check-and-set to ensure that this modification happens safely.
 * AppRole Local Secret IDs: Roles can now be configured to generate secret IDs
   local to the cluster. This enables performance secondaries to generate and
   consume secret IDs without contacting the primary.
 * AES-GCM Support for PKCS#11 [BETA] (Enterprise): For supporting HSMs,
   AES-GCM can now be used in lieu of AES-CBC/HMAC-SHA256. This has currently
   only been fully tested on AWS CloudHSM.
 * Auto Unseal/Seal Wrap Key Rotation Support (Enterprise): Auto Unseal
   mechanisms, including PKCS#11 HSMs, now support rotation of encryption keys,
   and migration between key and encryption types, such as from AES-CBC to
   AES-GCM, can be performed at the same time (where supported).

IMPROVEMENTS:

 * auth/approle: Support for cluster local secret IDs. This enables secondaries
   to generate secret IDs without contacting the primary [[GH-4427](https://github.com/hashicorp/vault/pull/4427)]
 * auth/token: Add to the token lookup response, the policies inherited due to
   identity associations [[GH-4366](https://github.com/hashicorp/vault/pull/4366)]
 * auth/token: Add CIDR binding to token roles [[GH-815](https://github.com/hashicorp/vault/pull/815)]
 * cli: Add `vault kv patch` [[GH-4432](https://github.com/hashicorp/vault/pull/4432)]
 * core: Add X-Forwarded-For support [[GH-4380](https://github.com/hashicorp/vault/pull/4380)]
 * core: Add token CIDR-binding support [[GH-815](https://github.com/hashicorp/vault/pull/815)]
 * identity: Add the ability to disable an entity. Disabling an entity does not
   revoke associated tokens, but while the entity is disabled they cannot be
   used. [[GH-4353](https://github.com/hashicorp/vault/pull/4353)]
 * physical/consul: Allow tuning of session TTL and lock wait time [[GH-4352](https://github.com/hashicorp/vault/pull/4352)]
 * replication: Dynamically adjust WAL cleanup over a period of time based on
   the rate of writes committed
 * secret/ssh: Update dynamic key install script to use shell locking to avoid
   concurrent modifications [[GH-4358](https://github.com/hashicorp/vault/pull/4358)]
 * ui: Access to `sys/mounts` is no longer needed to use the UI - the list of
   engines will show you the ones you implicitly have access to (because you have
   access to to secrets in those engines) [[GH-4439](https://github.com/hashicorp/vault/pull/4439)]

BUG FIXES:

 * cli: Fix `vault kv` backwards compatibility with KV v1 engine mounts
   [[GH-4430](https://github.com/hashicorp/vault/pull/4430)]
 * identity: Persist entity memberships in external identity groups across
   mounts [[GH-4365](https://github.com/hashicorp/vault/pull/4365)]
 * identity: Fix error preventing authentication using local mounts on
   performance secondary replication clusters [[GH-4407](https://github.com/hashicorp/vault/pull/4407)]
 * replication: Fix issue causing secondaries to not connect properly to a
   pre-0.10 primary until the primary was upgraded
 * secret/gcp: Fix panic on rollback when a roleset wasn't created properly
   [[GH-4344](https://github.com/hashicorp/vault/pull/4344)]
 * secret/gcp: Fix panic on renewal
 * ui: Fix IE11 form submissions in a few parts of the application [[GH-4378](https://github.com/hashicorp/vault/pull/4378)]
 * ui: Fix IE file saving on policy pages and init screens [[GH-4376](https://github.com/hashicorp/vault/pull/4376)]
 * ui: Fixed an issue where the AWS secret backend would show the wrong menu
   [[GH-4371](https://github.com/hashicorp/vault/pull/4371)]
 * ui: Fixed an issue where policies with commas would not render in the
   interface properly [[GH-4398](https://github.com/hashicorp/vault/pull/4398)]
 * ui: Corrected the saving of mount tune ttls for auth methods [[GH-4431](https://github.com/hashicorp/vault/pull/4431)]
 * ui: Credentials generation no longer checks capabilities before making
   api calls. This should fix needing "update" capabilites to read IAM
   credentials in the AWS secrets engine [[GH-4446](https://github.com/hashicorp/vault/pull/4446)]

## 0.10.0 (April 10th, 2018)

SECURITY:

 * Log sanitization for Combined Database Secret Engine: In certain failure
   scenarios with incorrectly formatted connection urls, the raw connection
   errors were being returned to the user with the configured database
   credentials. Errors are now sanitized before being returned to the user.

DEPRECATIONS/CHANGES:

 * Database plugin compatibility: The database plugin interface was enhanced to
   support some additional functionality related to root credential rotation
   and supporting templated URL strings. The changes were made in a
   backwards-compatible way and all builtin plugins were updated with the new
   features. Custom plugins not built into Vault will need to be upgraded to
   support templated URL strings and root rotation. Additionally, the
   Initialize method was deprecated in favor of a new Init method that supports
   configuration modifications that occur in the plugin back to the primary
   data store.
 * Removal of returned secret information: For a long time Vault has returned
   configuration given to various secret engines and auth methods with secret
   values (such as secret API keys or passwords) still intact, and with a
   warning to the user on write that anyone with read access could see the
   secret. This was mostly done to make it easy for tools like Terraform to
   judge whether state had drifted. However, it also feels quite un-Vault-y to
   do this and we've never felt very comfortable doing so. In 0.10 we have gone
   through and removed this behavior from the various backends; fields which
   contained secret values are simply no longer returned on read. We are
   working with the Terraform team to make changes to their provider to
   accommodate this as best as possible, and users of other tools may have to
   make adjustments, but in the end we felt that the ends did not justify the
   means and we needed to prioritize security over operational convenience.
 * LDAP auth method case sensitivity: We now treat usernames and groups
   configured locally for policy assignment in a case insensitive fashion by
   default. Existing configurations will continue to work as they do now;
   however, the next time a configuration is written `case_sensitive_names`
   will need to be explicitly set to `true`.
 * TTL handling within core: All lease TTL handling has been centralized within
   the core of Vault to ensure consistency across all backends. Since this was
   previously delegated to individual backends, there may be some slight
   differences in TTLs generated from some backends.
 * Removal of default `secret/` mount: In 0.12 we will stop mounting `secret/`
   by default at initialization time (it will still be available in `dev`
   mode).

FEATURES:

 * OSS UI: The Vault UI is now fully open-source. Similarly to the CLI, some
   features are only available with a supporting version of Vault, but the code
   base is entirely open.
 * Versioned K/V: The `kv` backend has been completely revamped, featuring
   flexible versioning of values, check-and-set protections, and more. A new
   `vault kv` subcommand allows friendly interactions with it. Existing mounts
   of the `kv` backend can be upgraded to the new versioned mode (downgrades
   are not currently supported). The old "passthrough" mode is still the
   default for new mounts; versioning can be turned on by setting the
   `-version=2` flag for the `vault secrets enable` command.
 * Database Root Credential Rotation: Database configurations can now rotate
   their own configured admin/root credentials, allowing configured credentials
   for a database connection to be rotated immediately after sending them into
   Vault, invalidating the old credentials and ensuring only Vault knows the
   actual valid values.
 * Azure Authentication Plugin: There is now a plugin (pulled in to Vault) that
   allows authenticating Azure machines to Vault using Azure's Managed Service
   Identity credentials. See the [plugin
   repository](https://github.com/hashicorp/vault-plugin-auth-azure) for more
   information.
 * GCP Secrets Plugin: There is now a plugin (pulled in to Vault) that allows
   generating secrets to allow access to GCP. See the [plugin
   repository](https://github.com/hashicorp/vault-plugin-secrets-gcp) for more
   information.
 * Selective Audit HMACing of Request and Response Data Keys: HMACing in audit
   logs can be turned off for specific keys in the request input map and
   response `data` map on a per-mount basis.
 * Passthrough Request Headers: Request headers can now be selectively passed
   through to backends on a per-mount basis. This is useful in various cases
   when plugins are interacting with external services.
 * HA for Google Cloud Storage: The GCS storage type now supports HA.
 * UI support for identity: Add and edit entities, groups, and their associated
   aliases.
 * UI auth method support: Enable, disable, and configure all of the built-in
   authentication methods.
 * UI (Enterprise): View and edit Sentinel policies.

IMPROVEMENTS:

 * core: Centralize TTL generation for leases in core [[GH-4230](https://github.com/hashicorp/vault/pull/4230)]
 * identity: API to update group-alias by ID [[GH-4237](https://github.com/hashicorp/vault/pull/4237)]
 * secret/cassandra: Update Cassandra storage delete function to not use batch
   operations [[GH-4054](https://github.com/hashicorp/vault/pull/4054)]
 * storage/mysql: Allow setting max idle connections and connection lifetime
   [[GH-4211](https://github.com/hashicorp/vault/pull/4211)]
 * storage/gcs: Add HA support [[GH-4226](https://github.com/hashicorp/vault/pull/4226)]
 * ui: Add Nomad to the list of available secret engines
 * ui: Adds ability to set static headers to be returned by the UI

BUG FIXES:

 * api: Fix retries not working [[GH-4322](https://github.com/hashicorp/vault/pull/4322)]
 * auth/gcp: Invalidate clients on config change
 * auth/token: Revoke-orphan and tidy operations now correctly cleans up the
   parent prefix entry in the underlying storage backend. These operations also
   mark corresponding child tokens as orphans by removing the parent/secondary
   index from the entries. [[GH-4193](https://github.com/hashicorp/vault/pull/4193)]
 * command: Re-add `-mfa` flag and migrate to OSS binary [[GH-4223](https://github.com/hashicorp/vault/pull/4223)]
 * core: Fix issue occurring from mounting two auth backends with the same path
   with one mount having `auth/` in front [[GH-4206](https://github.com/hashicorp/vault/pull/4206)]
 * mfa: Invalidation of MFA configurations (Enterprise)
 * replication: Fix a panic on some non-64-bit platforms
 * replication: Fix invalidation of policies on performance secondaries
 * secret/pki: When tidying if a value is unexpectedly nil, delete it and move
   on [[GH-4214](https://github.com/hashicorp/vault/pull/4214)]
 * storage/s3: Fix panic if S3 returns no Content-Length header [[GH-4222](https://github.com/hashicorp/vault/pull/4222)]
 * ui: Fixed an issue where the UI was checking incorrect paths when operating
   on transit keys. Capabilities are now checked when attempting to encrypt /
   decrypt, etc.
 * ui: Fixed IE 11 layout issues and JS errors that would stop the application
   from running.
 * ui: Fixed the link that gets rendered when a user doesn't have permissions
   to view the root of a secret engine. The link now sends them back to the list
   of secret engines.
 * replication: Fix issue with DR secondaries when using mount specified local
   paths.
 * cli: Fix an issue where generating a dr operation token would not output the
   token [[GH-4328](https://github.com/hashicorp/vault/pull/4328)]

## 0.9.6 (March 20th, 2018)

DEPRECATIONS/CHANGES:

 * The AWS authentication backend now allows binds for inputs as either a
   comma-delimited string or a string array. However, to keep consistency with
   input and output, when reading a role the binds will now be returned as
   string arrays rather than strings.
 * In order to prefix-match IAM role and instance profile ARNs in AWS auth
   backend, you now must explicitly opt-in by adding a `*` to the end of the
   ARN. Existing configurations will be upgraded automatically, but when
   writing a new role configuration the updated behavior will be used.

FEATURES:

 * Replication Activation Enhancements: When activating a replication
   secondary, a public key can now be fetched first from the target cluster.
   This public key can be provided to the primary when requesting the
   activation token. If provided, the public key will be used to perform a
   Diffie-Hellman key exchange resulting in a shared key that encrypts the
   contents of the activation token. The purpose is to protect against
   accidental disclosure of the contents of the token if unwrapped by the wrong
   party, given that the contents of the token are highly sensitive. If
   accidentally unwrapped, the contents of the token are not usable by the
   unwrapping party. It is important to note that just as a malicious operator
   could unwrap the contents of the token, a malicious operator can pretend to
   be a secondary and complete the Diffie-Hellman exchange on their own; this
   feature provides defense in depth but still requires due diligence around
   replication activation, including multiple eyes on the commands/tokens and
   proper auditing.

IMPROVEMENTS:

 * api: Update renewer grace period logic. It no longer is static, but rather
   dynamically calculates one based on the current lease duration after each
   renew. [[GH-4090](https://github.com/hashicorp/vault/pull/4090)]
 * auth/approle: Allow array input for bound_cidr_list [4078]
 * auth/aws: Allow using lists in role bind parameters [[GH-3907](https://github.com/hashicorp/vault/pull/3907)]
 * auth/aws: Allow binding by EC2 instance IDs [[GH-3816](https://github.com/hashicorp/vault/pull/3816)]
 * auth/aws: Allow non-prefix-matched IAM role and instance profile ARNs
   [[GH-4071](https://github.com/hashicorp/vault/pull/4071)]
 * auth/ldap: Set a very large size limit on queries [[GH-4169](https://github.com/hashicorp/vault/pull/4169)]
 * core: Log info notifications of revoked leases for all leases/reasons, not
   just expirations [[GH-4164](https://github.com/hashicorp/vault/pull/4164)]
 * physical/couchdb: Removed limit on the listing of items [[GH-4149](https://github.com/hashicorp/vault/pull/4149)]
 * secret/pki: Support certificate policies [[GH-4125](https://github.com/hashicorp/vault/pull/4125)]
 * secret/pki: Add ability to have CA:true encoded into intermediate CSRs, to
   improve compatibility with some ADFS scenarios [[GH-3883](https://github.com/hashicorp/vault/pull/3883)]
 * secret/transit: Allow selecting signature algorithm as well as hash
   algorithm when signing/verifying [[GH-4018](https://github.com/hashicorp/vault/pull/4018)]
 * server: Make sure `tls_disable_client_cert` is actually a true value rather
   than just set [[GH-4049](https://github.com/hashicorp/vault/pull/4049)]
 * storage/dynamodb: Allow specifying max retries for dynamo client [[GH-4115](https://github.com/hashicorp/vault/pull/4115)]
 * storage/gcs: Allow specifying chunk size for transfers, which can reduce
   memory utilization [[GH-4060](https://github.com/hashicorp/vault/pull/4060)]
 * sys/capabilities: Add the ability to use multiple paths for capability
   checking [[GH-3663](https://github.com/hashicorp/vault/pull/3663)]

BUG FIXES:

 * auth/aws: Fix honoring `max_ttl` when a corresponding role `ttl` is not also
   set [[GH-4107](https://github.com/hashicorp/vault/pull/4107)]
 * auth/okta: Fix honoring configured `max_ttl` value [[GH-4110](https://github.com/hashicorp/vault/pull/4110)]
 * auth/token: If a periodic token being issued has a period greater than the
   max_lease_ttl configured on the token store mount, truncate it. This matches
   renewal behavior; before it was inconsistent between issuance and renewal.
   [[GH-4112](https://github.com/hashicorp/vault/pull/4112)]
 * cli: Improve error messages around `vault auth help` when there is no CLI
   helper for a particular method [[GH-4056](https://github.com/hashicorp/vault/pull/4056)]
 * cli: Fix autocomplete installation when using Fish as the shell [[GH-4094](https://github.com/hashicorp/vault/pull/4094)]
 * secret/database: Properly honor mount-tuned max TTL [[GH-4051](https://github.com/hashicorp/vault/pull/4051)]
 * secret/ssh: Return `key_bits` value when reading a role [[GH-4098](https://github.com/hashicorp/vault/pull/4098)]
 * sys: When writing policies on a performance replication secondary, properly
   forward requests to the primary [[GH-4129](https://github.com/hashicorp/vault/pull/4129)]

## 0.9.5 (February 26th, 2018)

IMPROVEMENTS:

 * auth: Allow sending default_lease_ttl and max_lease_ttl values when enabling
   auth methods. [[GH-4019](https://github.com/hashicorp/vault/pull/4019)]
 * secret/database: Add list functionality to `database/config` endpoint
   [[GH-4026](https://github.com/hashicorp/vault/pull/4026)]
 * physical/consul: Allow setting a specific service address [[GH-3971](https://github.com/hashicorp/vault/pull/3971)]
 * replication: When bootstrapping a new secondary, if the initial cluster
   connection fails, Vault will attempt to roll back state so that
   bootstrapping can be tried again, rather than having to recreate the
   downstream cluster. This will still require fetching a new secondary
   activation token.

BUG FIXES:

 * auth/aws: Update libraries to fix regression verifying PKCS#7 identity
   documents [[GH-4014](https://github.com/hashicorp/vault/pull/4014)]
 * listener: Revert to Go 1.9 for now to allow certificates with non-DNS names
   in their DNS SANs to be used for Vault's TLS connections [[GH-4028](https://github.com/hashicorp/vault/pull/4028)]
 * replication: Fix issue with a performance secondary/DR primary node losing
   its DR primary status when performing an update-primary operation
 * replication: Fix issue where performance secondaries could be unable to
   automatically connect to a performance primary after that performance
   primary has been promoted to a DR primary from a DR secondary
 * ui: Fix behavior when a value contains a `.`

## 0.9.4 (February 20th, 2018)

SECURITY:

 * Role Tags used with the EC2 style of AWS auth were being improperly parsed;
   as a result they were not being used to properly restrict values.
   Implementations following our suggestion of using these as defense-in-depth
   rather than the only source of restriction should not have significant
   impact.

FEATURES:

 * **ChaCha20-Poly1305 support in `transit`**: You can now encrypt and decrypt
   with ChaCha20-Poly1305 in `transit`. Key derivation and convergent
   encryption is also supported.
 * **Okta Push support in Okta Auth Backend**: If a user account has MFA
   required within Okta, an Okta Push MFA flow can be used to successfully
   finish authentication.
 * **PKI Improvements**: Custom OID subject alternate names can now be set,
   subject to allow restrictions that support globbing. Additionally, Country,
   Locality, Province, Street Address, and Postal Code can now be set in
   certificate subjects.
 * **Manta Storage**: Joyent Triton Manta can now be used for Vault storage
 * **Google Cloud Spanner Storage**: Google Cloud Spanner can now be used for
   Vault storage

IMPROVEMENTS:

 * auth/centrify: Add CLI helper
 * audit: Always log failure metrics, even if zero, to ensure the values appear
   on dashboards [[GH-3937](https://github.com/hashicorp/vault/pull/3937)]
 * cli: Disable color when output is not a TTY [[GH-3897](https://github.com/hashicorp/vault/pull/3897)]
 * cli: Add `-format` flag to all subcommands [[GH-3897](https://github.com/hashicorp/vault/pull/3897)]
 * cli: Do not display deprecation warnings when the format is not table
   [[GH-3897](https://github.com/hashicorp/vault/pull/3897)]
 * core: If over a predefined lease count (256k), log a warning not more than
   once a minute. Too many leases can be problematic for many of the storage
   backends and often this number of leases is indicative of a need for
   workflow improvements. [[GH-3957](https://github.com/hashicorp/vault/pull/3957)]
 * secret/nomad: Have generated ACL tokens cap out at 64 characters [[GH-4009](https://github.com/hashicorp/vault/pull/4009)]
 * secret/pki: Country, Locality, Province, Street Address, and Postal Code can
   now be set on certificates [[GH-3992](https://github.com/hashicorp/vault/pull/3992)]
 * secret/pki: UTF-8 Other Names can now be set in Subject Alternate Names in
   issued certs; allowed values can be set per role and support globbing
   [[GH-3889](https://github.com/hashicorp/vault/pull/3889)]
 * secret/pki: Add a flag to make the common name optional on certs [[GH-3940](https://github.com/hashicorp/vault/pull/3940)]
 * secret/pki: Ensure only DNS-compatible names go into DNS SANs; additionally,
   properly handle IDNA transformations for these DNS names [[GH-3953](https://github.com/hashicorp/vault/pull/3953)]
 * secret/ssh: Add `valid-principles` flag to CLI for CA mode [[GH-3922](https://github.com/hashicorp/vault/pull/3922)]
 * storage/manta: Add Manta storage [[GH-3270](https://github.com/hashicorp/vault/pull/3270)]
 * ui (Enterprise): Support for ChaCha20-Poly1305 keys in the transit engine.

BUG FIXES:
 * api/renewer: Honor increment value in renew auth calls [[GH-3904](https://github.com/hashicorp/vault/pull/3904)]
 * auth/approle: Fix inability to use limited-use-count secret IDs on
   replication performance secondaries
 * auth/approle: Cleanup of secret ID accessors during tidy and removal of
   dangling accessor entries [[GH-3924](https://github.com/hashicorp/vault/pull/3924)]
 * auth/aws-ec2: Avoid masking of role tag response [[GH-3941](https://github.com/hashicorp/vault/pull/3941)]
 * auth/cert: Verify DNS SANs in the authenticating certificate [[GH-3982](https://github.com/hashicorp/vault/pull/3982)]
 * auth/okta: Return configured durations as seconds, not nanoseconds [[GH-3871](https://github.com/hashicorp/vault/pull/3871)]
 * auth/okta: Get all okta groups for a user vs. default 200 limit [[GH-4034](https://github.com/hashicorp/vault/pull/4034)]
 * auth/token: Token creation via the CLI no longer forces periodic token
   creation. Passing an explicit zero value for the period no longer create
   periodic tokens. [[GH-3880](https://github.com/hashicorp/vault/pull/3880)]
 * command: Fix interpreted formatting directives when printing raw fields
   [[GH-4005](https://github.com/hashicorp/vault/pull/4005)]
 * command: Correctly format output when using -field and -format flags at the
   same time [[GH-3987](https://github.com/hashicorp/vault/pull/3987)]
 * command/rekey: Re-add lost `stored-shares` parameter [[GH-3974](https://github.com/hashicorp/vault/pull/3974)]
 * command/ssh: Create and reuse the api client [[GH-3909](https://github.com/hashicorp/vault/pull/3909)]
 * command/status: Fix panic when status returns 500 from leadership lookup
   [[GH-3998](https://github.com/hashicorp/vault/pull/3998)]
 * identity: Fix race when creating entities [[GH-3932](https://github.com/hashicorp/vault/pull/3932)]
 * plugin/gRPC: Fixed an issue with list requests and raw responses coming from
   plugins using gRPC transport [[GH-3881](https://github.com/hashicorp/vault/pull/3881)]
 * plugin/gRPC: Fix panic when special paths are not set [[GH-3946](https://github.com/hashicorp/vault/pull/3946)]
 * secret/pki: Verify a name is a valid hostname before adding to DNS SANs
   [[GH-3918](https://github.com/hashicorp/vault/pull/3918)]
 * secret/transit: Fix auditing when reading a key after it has been backed up
   or restored [[GH-3919](https://github.com/hashicorp/vault/pull/3919)]
 * secret/transit: Fix storage/memory consistency when persistence fails
   [[GH-3959](https://github.com/hashicorp/vault/pull/3959)]
 * storage/consul: Validate that service names are RFC 1123 compliant [[GH-3960](https://github.com/hashicorp/vault/pull/3960)]
 * storage/etcd3: Fix memory ballooning with standby instances [[GH-3798](https://github.com/hashicorp/vault/pull/3798)]
 * storage/etcd3: Fix large lists (like token loading at startup) not being
   handled [[GH-3772](https://github.com/hashicorp/vault/pull/3772)]
 * storage/postgresql: Fix compatibility with versions using custom string
   version tags [[GH-3949](https://github.com/hashicorp/vault/pull/3949)]
 * storage/zookeeper: Update vendoring to fix freezing issues [[GH-3896](https://github.com/hashicorp/vault/pull/3896)]
 * ui (Enterprise): Decoding the replication token should no longer error and
   prevent enabling of a secondary replication cluster via the ui.
 * plugin/gRPC: Add connection info to the request object [[GH-3997](https://github.com/hashicorp/vault/pull/3997)]

## 0.9.3 (January 28th, 2018)

A regression from a feature merge disabled the Nomad secrets backend in 0.9.2.
This release re-enables the Nomad secrets backend; it is otherwise identical to
0.9.2.

## 0.9.2 (January 26th, 2018)

SECURITY:

 * Okta Auth Backend: While the Okta auth backend was successfully verifying
   usernames and passwords, it was not checking the returned state of the
   account, so accounts that had been marked locked out could still be used to
   log in. Only accounts in SUCCESS or PASSWORD_WARN states are now allowed.
 * Periodic Tokens: A regression in 0.9.1 meant that periodic tokens created by
   the AppRole, AWS, and Cert auth backends would expire when the max TTL for
   the backend/mount/system was hit instead of their stated behavior of living
   as long as they are renewed. This is now fixed; existing tokens do not have
   to be reissued as this was purely a regression in the renewal logic.
 * Seal Wrapping: During certain replication states values written marked for
   seal wrapping may not be wrapped on the secondaries. This has been fixed,
   and existing values will be wrapped on next read or write. This does not
   affect the barrier keys.

DEPRECATIONS/CHANGES:

 * `sys/health` DR Secondary Reporting: The `replication_dr_secondary` bool
   returned by `sys/health` could be misleading since it would be `false` both
   when a cluster was not a DR secondary but also when the node is a standby in
   the cluster and has not yet fully received state from the active node. This
   could cause health checks on LBs to decide that the node was acceptable for
   traffic even though DR secondaries cannot handle normal Vault traffic. (In
   other words, the bool could only convey "yes" or "no" but not "not sure
   yet".) This has been replaced by `replication_dr_mode` and
   `replication_perf_mode` which are string values that convey the current
   state of the node; a value of `disabled` indicates that replication is
   disabled or the state is still being discovered. As a result, an LB check
   can positively verify that the node is both not `disabled` and is not a DR
   secondary, and avoid sending traffic to it if either is true.
 * PKI Secret Backend Roles parameter types: For `ou` and `organization`
   in role definitions in the PKI secret backend, input can now be a
   comma-separated string or an array of strings. Reading a role will
   now return arrays for these parameters.
 * Plugin API Changes: The plugin API has been updated to utilize golang's
   context.Context package. Many function signatures now accept a context
   object as the first parameter. Existing plugins will need to pull in the
   latest Vault code and update their function signatures to begin using
   context and the new gRPC transport.

FEATURES:

 * **gRPC Backend Plugins**: Backend plugins now use gRPC for transport,
   allowing them to be written in other languages.
 * **Brand New CLI**: Vault has a brand new CLI interface that is significantly
   streamlined, supports autocomplete, and is almost entirely backwards
   compatible.
 * **UI: PKI Secret Backend (Enterprise)**: Configure PKI secret backends,
   create and browse roles and certificates, and issue and sign certificates via
   the listed roles.

IMPROVEMENTS:

 * auth/aws: Handle IAM headers produced by clients that formulate numbers as
   ints rather than strings [[GH-3763](https://github.com/hashicorp/vault/pull/3763)]
 * auth/okta: Support JSON lists when specifying groups and policies [[GH-3801](https://github.com/hashicorp/vault/pull/3801)]
 * autoseal/hsm: Attempt reconnecting to the HSM on certain kinds of issues,
   including HA scenarios for some Gemalto HSMs.
   (Enterprise)
 * cli: Output password prompts to stderr to make it easier to pipe an output
   token to another command [[GH-3782](https://github.com/hashicorp/vault/pull/3782)]
 * core: Report replication status in `sys/health` [[GH-3810](https://github.com/hashicorp/vault/pull/3810)]
 * physical/s3: Allow using paths with S3 for non-AWS deployments [[GH-3730](https://github.com/hashicorp/vault/pull/3730)]
 * physical/s3: Add ability to disable SSL for non-AWS deployments [[GH-3730](https://github.com/hashicorp/vault/pull/3730)]
 * plugins: Args for plugins can now be specified separately from the command,
   allowing the same output format and input format for plugin information
   [[GH-3778](https://github.com/hashicorp/vault/pull/3778)]
 * secret/pki: `ou` and `organization` can now be specified as a
   comma-separated string or an array of strings [[GH-3804](https://github.com/hashicorp/vault/pull/3804)]
 * plugins: Plugins will fall back to using netrpc as the communication protocol
   on older versions of Vault [[GH-3833](https://github.com/hashicorp/vault/pull/3833)]

BUG FIXES:

 * auth/(approle,aws,cert): Fix behavior where periodic tokens generated by
   these backends could not have their TTL renewed beyond the system/mount max
   TTL value [[GH-3803](https://github.com/hashicorp/vault/pull/3803)]
 * auth/aws: Fix error returned if `bound_iam_principal_arn` was given to an
   existing role update [[GH-3843](https://github.com/hashicorp/vault/pull/3843)]
 * core/sealwrap: Speed improvements and bug fixes (Enterprise)
 * identity: Delete group alias when an external group is deleted [[GH-3773](https://github.com/hashicorp/vault/pull/3773)]
 * legacymfa/duo: Fix intermittent panic when Duo could not be reached
   [[GH-2030](https://github.com/hashicorp/vault/pull/2030)]
 * secret/database: Fix a location where a lock could potentially not be
   released, leading to deadlock [[GH-3774](https://github.com/hashicorp/vault/pull/3774)]
 * secret/(all databases) Fix behavior where if a max TTL was specified but no
   default TTL was specified the system/mount default TTL would be used but not
   be capped by the local max TTL [[GH-3814](https://github.com/hashicorp/vault/pull/3814)]
 * secret/database: Fix an issue where plugins were not closed properly if they
   failed to initialize [[GH-3768](https://github.com/hashicorp/vault/pull/3768)]
 * ui: mounting a secret backend will now properly set `max_lease_ttl` and
   `default_lease_ttl` when specified - previously both fields set
   `default_lease_ttl`.

## 0.9.1 (December 21st, 2017)

DEPRECATIONS/CHANGES:

 * AppRole Case Sensitivity: In prior versions of Vault, `list` operations
   against AppRole roles would require preserving case in the role name, even
   though most other operations within AppRole are case-insensitive with
   respect to the role name. This has been fixed; existing roles will behave as
   they have in the past, but new roles will act case-insensitively in these
   cases.
 * Token Auth Backend Roles parameter types: For `allowed_policies` and
   `disallowed_policies` in role definitions in the token auth backend, input
   can now be a comma-separated string or an array of strings. Reading a role
   will now return arrays for these parameters.
 * Transit key exporting: You can now mark a key in the `transit` backend as
   `exportable` at any time, rather than just at creation time; however, once
   this value is set, it still cannot be unset.
 * PKI Secret Backend Roles parameter types: For `allowed_domains` and
   `key_usage` in role definitions in the PKI secret backend, input
   can now be a comma-separated string or an array of strings. Reading a role
   will now return arrays for these parameters.
 * SSH Dynamic Keys Method Defaults to 2048-bit Keys: When using the dynamic
   key method in the SSH backend, the default is now to use 2048-bit keys if no
   specific key bit size is specified.
 * Consul Secret Backend lease handling: The `consul` secret backend can now
   accept both strings and integer numbers of seconds for its lease value. The
   value returned on a role read will be an integer number of seconds instead
   of a human-friendly string.
 * Unprintable characters not allowed in API paths: Unprintable characters are
   no longer allowed in names in the API (paths and path parameters), with an
   extra restriction on whitespace characters. Allowed characters are those
   that are considered printable by Unicode plus spaces.

FEATURES:

 * **Transit Backup/Restore**: The `transit` backend now supports a backup
   operation that can export a given key, including all key versions and
   configuration, as well as a restore operation allowing import into another
   Vault.
 * **gRPC Database Plugins**: Database plugins now use gRPC for transport,
   allowing them to be written in other languages.
 * **Nomad Secret Backend**: Nomad ACL tokens can now be generated and revoked
   using Vault.
 * **TLS Cert Auth Backend Improvements**: The `cert` auth backend can now
   match against custom certificate extensions via exact or glob matching, and
   additionally supports max_ttl and periodic token toggles.

IMPROVEMENTS:

 * auth/cert: Support custom certificate constraints [[GH-3634](https://github.com/hashicorp/vault/pull/3634)]
 * auth/cert: Support setting `max_ttl` and `period` [[GH-3642](https://github.com/hashicorp/vault/pull/3642)]
 * audit/file: Setting a file mode of `0000` will now disable Vault from
   automatically `chmod`ing the log file [[GH-3649](https://github.com/hashicorp/vault/pull/3649)]
 * auth/github: The legacy MFA system can now be used with the GitHub auth
   backend [[GH-3696](https://github.com/hashicorp/vault/pull/3696)]
 * auth/okta: The legacy MFA system can now be used with the Okta auth backend
   [[GH-3653](https://github.com/hashicorp/vault/pull/3653)]
 * auth/token: `allowed_policies` and `disallowed_policies` can now be specified
   as a comma-separated string or an array of strings [[GH-3641](https://github.com/hashicorp/vault/pull/3641)]
 * command/server: The log level can now be specified with `VAULT_LOG_LEVEL`
   [[GH-3721](https://github.com/hashicorp/vault/pull/3721)]
 * core: Period values from auth backends will now be checked and applied to the
   TTL value directly by core on login and renewal requests [[GH-3677](https://github.com/hashicorp/vault/pull/3677)]
 * database/mongodb: Add optional `write_concern` parameter, which can be set
   during database configuration. This establishes a session-wide [write
   concern](https://docs.mongodb.com/manual/reference/write-concern/) for the
   lifecycle of the mount [[GH-3646](https://github.com/hashicorp/vault/pull/3646)]
 * http: Request path containing non-printable characters will return 400 - Bad
   Request [[GH-3697](https://github.com/hashicorp/vault/pull/3697)]
 * mfa/okta: Filter a given email address as a login filter, allowing operation
   when login email and account email are different
 * plugins: Make Vault more resilient when unsealing when plugins are
   unavailable [[GH-3686](https://github.com/hashicorp/vault/pull/3686)]
 * secret/pki: `allowed_domains` and `key_usage` can now be specified
   as a comma-separated string or an array of strings [[GH-3642](https://github.com/hashicorp/vault/pull/3642)]
 * secret/ssh: Allow 4096-bit keys to be used in dynamic key method [[GH-3593](https://github.com/hashicorp/vault/pull/3593)]
 * secret/consul: The Consul secret backend now uses the value of `lease` set
   on the role, if set, when renewing a secret. [[GH-3796](https://github.com/hashicorp/vault/pull/3796)]
 * storage/mysql: Don't attempt database creation if it exists, which can help
   under certain permissions constraints [[GH-3716](https://github.com/hashicorp/vault/pull/3716)]

BUG FIXES:

 * api/status (enterprise): Fix status reporting when using an auto seal
 * auth/approle: Fix case-sensitive/insensitive comparison issue [[GH-3665](https://github.com/hashicorp/vault/pull/3665)]
 * auth/cert: Return `allowed_names` on role read [[GH-3654](https://github.com/hashicorp/vault/pull/3654)]
 * auth/ldap: Fix incorrect control information being sent [[GH-3402](https://github.com/hashicorp/vault/pull/3402)] [[GH-3496](https://github.com/hashicorp/vault/pull/3496)]
   [[GH-3625](https://github.com/hashicorp/vault/pull/3625)] [[GH-3656](https://github.com/hashicorp/vault/pull/3656)]
 * core: Fix seal status reporting when using an autoseal
 * core: Add creation path to wrap info for a control group token
 * core: Fix potential panic that could occur using plugins when a node
   transitioned from active to standby [[GH-3638](https://github.com/hashicorp/vault/pull/3638)]
 * core: Fix memory ballooning when a connection would connect to the cluster
   port and then go away -- redux! [[GH-3680](https://github.com/hashicorp/vault/pull/3680)]
 * core: Replace recursive token revocation logic with depth-first logic, which
   can avoid hitting stack depth limits in extreme cases [[GH-2348](https://github.com/hashicorp/vault/pull/2348)]
 * core: When doing a read on configured audited-headers, properly handle case
   insensitivity [[GH-3701](https://github.com/hashicorp/vault/pull/3701)]
 * core/pkcs11 (enterprise): Fix panic when PKCS#11 library is not readable
 * database/mysql: Allow the creation statement to use commands that are not yet
   supported by the prepare statement protocol [[GH-3619](https://github.com/hashicorp/vault/pull/3619)]
 * plugin/auth-gcp: Fix IAM roles when using `allow_gce_inference` [VPAG-19]

## 0.9.0.1 (November 21st, 2017) (Enterprise Only)

IMPROVEMENTS:

 * auth/gcp: Support seal wrapping of configuration parameters
 * auth/kubernetes: Support seal wrapping of configuration parameters

BUG FIXES:

 * Fix an upgrade issue with some physical backends when migrating from legacy
   HSM stored key support to the new Seal Wrap mechanism (Enterprise)
 * mfa: Add the 'mfa' flag that was removed by mistake [[GH-4223](https://github.com/hashicorp/vault/pull/4223)]

## 0.9.0 (November 14th, 2017)

DEPRECATIONS/CHANGES:

 * HSM config parameter requirements: When using Vault with an HSM, a new
   parameter is required: `hmac_key_label`.  This performs a similar function to
   `key_label` but for the HMAC key Vault will use. Vault will generate a
   suitable key if this value is specified and `generate_key` is set true.
 * API HTTP client behavior: When calling `NewClient` the API no longer
   modifies the provided client/transport. In particular this means it will no
   longer enable redirection limiting and HTTP/2 support on custom clients. It
   is suggested that if you want to make changes to an HTTP client that you use
   one created by `DefaultConfig` as a starting point.
 * AWS EC2 client nonce behavior: The client nonce generated by the backend
   that gets returned along with the authentication response will be audited in
   plaintext. If this is undesired, the clients can choose to supply a custom
   nonce to the login endpoint. The custom nonce set by the client will from
   now on, not be returned back with the authentication response, and hence not
   audit logged.
 * AWS Auth role options: The API will now error when trying to create or
   update a role with the mutually-exclusive options
   `disallow_reauthentication` and `allow_instance_migration`.
 * SSH CA role read changes: When reading back a role from the `ssh` backend,
   the TTL/max TTL values will now be an integer number of seconds rather than
   a string. This better matches the API elsewhere in Vault.
 * SSH role list changes: When listing roles from the `ssh` backend via the API,
   the response data will additionally return a `key_info` map that will contain
   a map of each key with a corresponding object containing the `key_type`.
 * More granularity in audit logs: Audit request and response entries are still
   in RFC3339 format but now have a granularity of nanoseconds.
 * High availability related values have been moved out of the `storage` and
   `ha_storage` stanzas, and into the top-level configuration. `redirect_addr`
   has been renamed to `api_addr`. The stanzas still support accepting
   HA-related values to maintain backward compatibility, but top-level values
   will take precedence.
 * A new `seal` stanza has been added to the configuration file, which is
   optional and enables configuration of the seal type to use for additional
   data protection, such as using HSM or Cloud KMS solutions to encrypt and
   decrypt data.

FEATURES:

 * **RSA Support for Transit Backend**: Transit backend can now generate RSA
   keys which can be used for encryption and signing. [[GH-3489](https://github.com/hashicorp/vault/pull/3489)]
 * **Identity System**: Now in open source and with significant enhancements,
   Identity is an integrated system for understanding users across tokens and
   enabling easier management of users directly and via groups.
 * **External Groups in Identity**: Vault can now automatically assign users
   and systems to groups in Identity based on their membership in external
   groups.
 * **Seal Wrap / FIPS 140-2 Compatibility (Enterprise)**: Vault can now take
   advantage of FIPS 140-2-certified HSMs to ensure that Critical Security
   Parameters are protected in a compliant fashion. Vault's implementation has
   received a statement of compliance from Leidos.
 * **Control Groups (Enterprise)**: Require multiple members of an Identity
   group to authorize a requested action before it is allowed to run.
 * **Cloud Auto-Unseal (Enterprise)**: Automatically unseal Vault using AWS KMS
   and GCP CKMS.
 * **Sentinel Integration (Enterprise)**: Take advantage of HashiCorp Sentinel
   to create extremely flexible access control policies -- even on
   unauthenticated endpoints.
 * **Barrier Rekey Support for Auto-Unseal (Enterprise)**: When using auto-unsealing
   functionality, the `rekey` operation is now supported; it uses recovery keys
   to authorize the master key rekey.
 * **Operation Token for Disaster Recovery Actions (Enterprise)**: When using
   Disaster Recovery replication, a token can be created that can be used to
   authorize actions such as promotion and updating primary information, rather
   than using recovery keys.
 * **Trigger Auto-Unseal with Recovery Keys (Enterprise)**: When using
   auto-unsealing, a request to unseal Vault can be triggered by a threshold of
   recovery keys, rather than requiring the Vault process to be restarted.
 * **UI Redesign (Enterprise)**: All new experience for the Vault Enterprise
   UI. The look and feel has been completely redesigned to give users a better
   experience and make managing secrets fast and easy.
 * **UI: SSH Secret Backend (Enterprise)**: Configure an SSH secret backend,
   create and browse roles. And use them to sign keys or generate one time
   passwords.
 * **UI: AWS Secret Backend (Enterprise)**: You can now configure the AWS
   backend via the Vault Enterprise UI. In addition you can create roles,
   browse the roles and Generate IAM Credentials from them in the UI.

IMPROVEMENTS:

 * api: Add ability to set custom headers on each call [[GH-3394](https://github.com/hashicorp/vault/pull/3394)]
 * command/server: Add config option to disable requesting client certificates
   [[GH-3373](https://github.com/hashicorp/vault/pull/3373)]
 * auth/aws: Max retries can now be customized for the AWS client [[GH-3965](https://github.com/hashicorp/vault/pull/3965)]
 * core: Disallow mounting underneath an existing path, not just over [[GH-2919](https://github.com/hashicorp/vault/pull/2919)]
 * physical/file: Use `700` as permissions when creating directories. The files
   themselves were `600` and are all encrypted, but this doesn't hurt.
 * secret/aws: Add ability to use custom IAM/STS endpoints [[GH-3416](https://github.com/hashicorp/vault/pull/3416)]
 * secret/aws: Max retries can now be customized for the AWS client [[GH-3965](https://github.com/hashicorp/vault/pull/3965)]
 * secret/cassandra: Work around Cassandra ignoring consistency levels for a
   user listing query [[GH-3469](https://github.com/hashicorp/vault/pull/3469)]
 * secret/pki: Private keys can now be marshalled as PKCS#8 [[GH-3518](https://github.com/hashicorp/vault/pull/3518)]
 * secret/pki: Allow entering URLs for `pki` as both comma-separated strings and JSON
   arrays [[GH-3409](https://github.com/hashicorp/vault/pull/3409)]
 * secret/ssh: Role TTL/max TTL can now be specified as either a string or an
   integer [[GH-3507](https://github.com/hashicorp/vault/pull/3507)]
 * secret/transit: Sign and verify operations now support a `none` hash
   algorithm to allow signing/verifying pre-hashed data [[GH-3448](https://github.com/hashicorp/vault/pull/3448)]
 * secret/database: Add the ability to glob allowed roles in the Database Backend [[GH-3387](https://github.com/hashicorp/vault/pull/3387)]
 * ui (enterprise): Support for RSA keys in the transit backend
 * ui (enterprise): Support for DR Operation Token generation, promoting, and
   updating primary on DR Secondary clusters

BUG FIXES:

 * api: Fix panic when setting a custom HTTP client but with a nil transport
   [[GH-3435](https://github.com/hashicorp/vault/pull/3435)] [[GH-3437](https://github.com/hashicorp/vault/pull/3437)]
 * api: Fix authing to the `cert` backend when the CA for the client cert is
   not known to the server's listener [[GH-2946](https://github.com/hashicorp/vault/pull/2946)]
 * auth/approle: Create role ID index during read if a role is missing one [[GH-3561](https://github.com/hashicorp/vault/pull/3561)]
 * auth/aws: Don't allow mutually exclusive options [[GH-3291](https://github.com/hashicorp/vault/pull/3291)]
 * auth/radius: Fix logging in in some situations [[GH-3461](https://github.com/hashicorp/vault/pull/3461)]
 * core: Fix memleak when a connection would connect to the cluster port and
   then go away [[GH-3513](https://github.com/hashicorp/vault/pull/3513)]
 * core: Fix panic if a single-use token is used to step-down or seal [[GH-3497](https://github.com/hashicorp/vault/pull/3497)]
 * core: Set rather than add headers to prevent some duplicated headers in
   responses when requests were forwarded to the active node [[GH-3485](https://github.com/hashicorp/vault/pull/3485)]
 * physical/etcd3: Fix some listing issues due to how etcd3 does prefix
   matching [[GH-3406](https://github.com/hashicorp/vault/pull/3406)]
 * physical/etcd3: Fix case where standbys can lose their etcd client lease
   [[GH-3031](https://github.com/hashicorp/vault/pull/3031)]
 * physical/file: Fix listing when underscores are the first component of a
   path [[GH-3476](https://github.com/hashicorp/vault/pull/3476)]
 * plugins: Allow response errors to be returned from backend plugins [[GH-3412](https://github.com/hashicorp/vault/pull/3412)]
 * secret/transit: Fix panic if the length of the input ciphertext was less
   than the expected nonce length [[GH-3521](https://github.com/hashicorp/vault/pull/3521)]
 * ui (enterprise): Reinstate support for generic secret backends - this was
   erroneously removed in a previous release

## 0.8.3 (September 19th, 2017)

CHANGES:

 * Policy input/output standardization: For all built-in authentication
   backends, policies can now be specified as a comma-delimited string or an
   array if using JSON as API input; on read, policies will be returned as an
   array; and the `default` policy will not be forcefully added to policies
   saved in configurations. Please note that the `default` policy will continue
   to be added to generated tokens, however, rather than backends adding
   `default` to the given set of input policies (in some cases, and not in
   others), the stored set will reflect the user-specified set.
 * `sign-self-issued` modifies Issuer in generated certificates: In 0.8.2 the
   endpoint would not modify the Issuer in the generated certificate, leaving
   the output self-issued. Although theoretically valid, in practice crypto
   stacks were unhappy validating paths containing such certs. As a result,
   `sign-self-issued` now encodes the signing CA's Subject DN into the Issuer
   DN of the generated certificate.
 * `sys/raw` requires enabling: While the `sys/raw` endpoint can be extremely
   useful in break-glass or support scenarios, it is also extremely dangerous.
   As of now, a configuration file option `raw_storage_endpoint` must be set in
   order to enable this API endpoint. Once set, the available functionality has
   been enhanced slightly; it now supports listing and decrypting most of
   Vault's core data structures, except for the encryption keyring itself.
 * `generic` is now `kv`: To better reflect its actual use, the `generic`
   backend is now `kv`. Using `generic` will still work for backwards
   compatibility.

FEATURES:

 * **GCE Support for GCP Auth**: GCE instances can now authenticate to Vault
   using machine credentials.
 * **Support for Kubernetes Service Account Auth**: Kubernetes Service Accounts
   can now authenticate to vault using JWT tokens.

IMPROVEMENTS:

 * configuration: Provide a config option to store Vault server's process ID
   (PID) in a file [[GH-3321](https://github.com/hashicorp/vault/pull/3321)]
 * mfa (Enterprise): Add the ability to use identity metadata in username format
 * mfa/okta (Enterprise): Add support for configuring base_url for API calls
 * secret/pki: `sign-intermediate` will now allow specifying a `ttl` value
   longer than the signing CA certificate's NotAfter value. [[GH-3325](https://github.com/hashicorp/vault/pull/3325)]
 * sys/raw: Raw storage access is now disabled by default [[GH-3329](https://github.com/hashicorp/vault/pull/3329)]

BUG FIXES:

 * auth/okta: Fix regression that removed the ability to set base_url [[GH-3313](https://github.com/hashicorp/vault/pull/3313)]
 * core: Fix panic while loading leases at startup on ARM processors
   [[GH-3314](https://github.com/hashicorp/vault/pull/3314)]
 * secret/pki: Fix `sign-self-issued` encoding the wrong subject public key
   [[GH-3325](https://github.com/hashicorp/vault/pull/3325)]

## 0.8.2.1 (September 11th, 2017) (Enterprise Only)

BUG FIXES:

 * Fix an issue upgrading to 0.8.2 for Enterprise customers.

## 0.8.2 (September 5th, 2017)

SECURITY:

* In prior versions of Vault, if authenticating via AWS IAM and requesting a
  periodic token, the period was not properly respected. This could lead to
  tokens expiring unexpectedly, or a token lifetime being longer than expected.
  Upon token renewal with Vault 0.8.2 the period will be properly enforced.

DEPRECATIONS/CHANGES:

* `vault ssh` users should supply `-mode` and `-role` to reduce the number of
  API calls. A future version of Vault will mark these optional values are
  required. Failure to supply `-mode` or `-role` will result in a warning.
* Vault plugins will first briefly run a restricted version of the plugin to
  fetch metadata, and then lazy-load the plugin on first request to prevent
  crash/deadlock of Vault during the unseal process. Plugins will need to be
  built with the latest changes in order for them to run properly.

FEATURES:

* **Lazy Lease Loading**: On startup, Vault will now load leases from storage
  in a lazy fashion (token checks and revocation/renewal requests still force
  an immediate load). For larger installations this can significantly reduce
  downtime when switching active nodes or bringing Vault up from cold start.
* **SSH CA Login with `vault ssh`**: `vault ssh` now supports the SSH CA
  backend for authenticating to machines. It also supports remote host key
  verification through the SSH CA backend, if enabled.
* **Signing of Self-Issued Certs in PKI**: The `pki` backend now supports
  signing self-issued CA certs. This is useful when switching root CAs.

IMPROVEMENTS:

 * audit/file: Allow specifying `stdout` as the `file_path` to log to standard
   output [[GH-3235](https://github.com/hashicorp/vault/pull/3235)]
 * auth/aws: Allow wildcards in `bound_iam_principal_arn` [[GH-3213](https://github.com/hashicorp/vault/pull/3213)]
 * auth/okta: Compare groups case-insensitively since Okta is only
   case-preserving [[GH-3240](https://github.com/hashicorp/vault/pull/3240)]
 * auth/okta: Standardize Okta configuration APIs across backends [[GH-3245](https://github.com/hashicorp/vault/pull/3245)]
 * cli: Add subcommand autocompletion that can be enabled with
   `vault -autocomplete-install` [[GH-3223](https://github.com/hashicorp/vault/pull/3223)]
 * cli: Add ability to handle wrapped responses when using `vault auth`. What
   is output depends on the other given flags; see the help output for that
   command for more information. [[GH-3263](https://github.com/hashicorp/vault/pull/3263)]
 * core: TLS cipher suites used for cluster behavior can now be set via
   `cluster_cipher_suites` in configuration [[GH-3228](https://github.com/hashicorp/vault/pull/3228)]
 * core: The `plugin_name` can now either be specified directly as part of the
   parameter or within the `config` object when mounting a secret or auth backend
   via `sys/mounts/:path` or `sys/auth/:path` respectively [[GH-3202](https://github.com/hashicorp/vault/pull/3202)]
 * core: It is now possible to update the `description` of a mount when
   mount-tuning, although this must be done through the HTTP layer [[GH-3285](https://github.com/hashicorp/vault/pull/3285)]
 * secret/databases/mongo: If an EOF is encountered, attempt reconnecting and
   retrying the operation [[GH-3269](https://github.com/hashicorp/vault/pull/3269)]
 * secret/pki: TTLs can now be specified as a string or an integer number of
   seconds [[GH-3270](https://github.com/hashicorp/vault/pull/3270)]
 * secret/pki: Self-issued certs can now be signed via
   `pki/root/sign-self-issued` [[GH-3274](https://github.com/hashicorp/vault/pull/3274)]
 * storage/gcp: Use application default credentials if they exist [[GH-3248](https://github.com/hashicorp/vault/pull/3248)]

BUG FIXES:

 * auth/aws: Properly use role-set period values for IAM-derived token renewals
   [[GH-3220](https://github.com/hashicorp/vault/pull/3220)]
 * auth/okta: Fix updating organization/ttl/max_ttl after initial setting
   [[GH-3236](https://github.com/hashicorp/vault/pull/3236)]
 * core: Fix PROXY when underlying connection is TLS [[GH-3195](https://github.com/hashicorp/vault/pull/3195)]
 * core: Policy-related commands would sometimes fail to act case-insensitively
   [[GH-3210](https://github.com/hashicorp/vault/pull/3210)]
 * storage/consul: Fix parsing TLS configuration when using a bare IPv6 address
   [[GH-3268](https://github.com/hashicorp/vault/pull/3268)]
 * plugins: Lazy-load plugins to prevent crash/deadlock during unseal process.
   [[GH-3255](https://github.com/hashicorp/vault/pull/3255)]
 * plugins: Skip mounting plugin-based secret and credential mounts when setting
   up mounts if the plugin is no longer present in the catalog. [[GH-3255](https://github.com/hashicorp/vault/pull/3255)]

## 0.8.1 (August 16th, 2017)

DEPRECATIONS/CHANGES:

 * PKI Root Generation: Calling `pki/root/generate` when a CA cert/key already
   exists will now return a `204` instead of overwriting an existing root. If
   you want to recreate the root, first run a delete operation on `pki/root`
   (requires `sudo` capability), then generate it again.

FEATURES:

 * **Oracle Secret Backend**: There is now an external plugin to support leased
   credentials for Oracle databases (distributed separately).
 * **GCP IAM Auth Backend**: There is now an authentication backend that allows
   using GCP IAM credentials to retrieve Vault tokens. This is available as
   both a plugin and built-in to Vault.
 * **PingID Push Support for Path-Based MFA (Enterprise)**: PingID Push can
   now be used for MFA with the new path-based MFA introduced in Vault
   Enterprise 0.8.
 * **Permitted DNS Domains Support in PKI**: The `pki` backend now supports
   specifying permitted DNS domains for CA certificates, allowing you to
   narrowly scope the set of domains for which a CA can issue or sign child
   certificates.
 * **Plugin Backend Reload Endpoint**: Plugin backends can now be triggered to
   reload using the `sys/plugins/reload/backend` endpoint and providing either
   the plugin name or the mounts to reload.
 * **Self-Reloading Plugins**: The plugin system will now attempt to reload a
   crashed or stopped plugin, once per request.

IMPROVEMENTS:

 * auth/approle: Allow array input for policies in addition to comma-delimited
   strings [[GH-3163](https://github.com/hashicorp/vault/pull/3163)]
 * plugins: Send logs through Vault's logger rather than stdout [[GH-3142](https://github.com/hashicorp/vault/pull/3142)]
 * secret/pki: Add `pki/root` delete operation [[GH-3165](https://github.com/hashicorp/vault/pull/3165)]
 * secret/pki: Don't overwrite an existing root cert/key when calling generate
   [[GH-3165](https://github.com/hashicorp/vault/pull/3165)]

BUG FIXES:

 * aws: Don't prefer a nil HTTP client over an existing one [[GH-3159](https://github.com/hashicorp/vault/pull/3159)]
 * core: If there is an error when checking for create/update existence, return
   500 instead of 400 [[GH-3162](https://github.com/hashicorp/vault/pull/3162)]
 * secret/database: Avoid creating usernames that are too long for legacy MySQL
   [[GH-3138](https://github.com/hashicorp/vault/pull/3138)]

## 0.8.0 (August 9th, 2017)

SECURITY:

 * We've added a note to the docs about the way the GitHub auth backend works
   as it may not be readily apparent that GitHub personal access tokens, which
   are used by the backend, can be used for unauthorized access if they are
   stolen from third party services and access to Vault is public.

DEPRECATIONS/CHANGES:

 * Database Plugin Backends: Passwords generated for these backends now
   enforce stricter password requirements, as opposed to the previous behavior
   of returning a randomized UUID. Passwords are of length 20, and have a `A1a-`
   characters prepended to ensure stricter requirements. No regressions are
   expected from this change. (For database backends that were previously
   substituting underscores for hyphens in passwords, this will remain the
   case.)
 * Lease Endpoints: The endpoints `sys/renew`, `sys/revoke`, `sys/revoke-prefix`,
   `sys/revoke-force` have been deprecated and relocated under `sys/leases`.
   Additionally, the deprecated path `sys/revoke-force` now requires the `sudo`
   capability.
 * Response Wrapping Lookup Unauthenticated: The `sys/wrapping/lookup` endpoint
   is now unauthenticated. This allows introspection of the wrapping info by
   clients that only have the wrapping token without then invalidating the
   token. Validation functions/checks are still performed on the token.

FEATURES:

 * **Cassandra Storage**: Cassandra can now be used for Vault storage
 * **CockroachDB Storage**: CockroachDB can now be used for Vault storage
 * **CouchDB Storage**: CouchDB can now be used for Vault storage
 * **SAP HANA Database Plugin**: The `databases` backend can now manage users
   for SAP HANA databases
 * **Plugin Backends**: Vault now supports running secret and auth backends as
   plugins. Plugins can be mounted like normal backends and can be developed
   independently from Vault.
 * **PROXY Protocol Support** Vault listeners can now be configured to honor
   PROXY protocol v1 information to allow passing real client IPs into Vault. A
   list of authorized addresses (IPs or subnets) can be defined and
   accept/reject behavior controlled.
 * **Lease Lookup and Browsing in the Vault Enterprise UI**: Vault Enterprise UI
   now supports lookup and listing of leases and the associated actions from the
   `sys/leases` endpoints in the API. These are located in the new top level
   navigation item "Leases".
 * **Filtered Mounts for Performance Mode Replication**: Whitelists or
   blacklists of mounts can be defined per-secondary to control which mounts
   are actually replicated to that secondary. This can allow targeted
   replication of specific sets of data to specific geolocations/datacenters.
 * **Disaster Recovery Mode Replication (Enterprise Only)**: There is a new
   replication mode, Disaster Recovery (DR), that performs full real-time
   replication (including tokens and leases) to DR secondaries. DR secondaries
   cannot handle client requests, but can be promoted to primary as needed for
   failover.
 * **Manage New Replication Features in the Vault Enterprise UI**: Support for
   Replication features in Vault Enterprise UI has expanded to include new DR
   Replication mode and management of Filtered Mounts in Performance Replication
   mode.
 * **Vault Identity (Enterprise Only)**: Vault's new Identity system allows
   correlation of users across tokens. At present this is only used for MFA,
   but will be the foundation of many other features going forward.
 * **Duo Push, Okta Push, and TOTP MFA For All Authenticated Paths (Enterprise
   Only)**: A brand new MFA system built on top of Identity allows MFA
   (currently Duo Push, Okta Push, and TOTP) for any authenticated path within
   Vault. MFA methods can be configured centrally, and TOTP keys live within
   the user's Identity information to allow using the same key across tokens.
   Specific MFA method(s) required for any given path within Vault can be
   specified in normal ACL path statements.

IMPROVEMENTS:

 * api: Add client method for a secret renewer background process [[GH-2886](https://github.com/hashicorp/vault/pull/2886)]
 * api: Add `RenewTokenAsSelf` [[GH-2886](https://github.com/hashicorp/vault/pull/2886)]
 * api: Client timeout can now be adjusted with the `VAULT_CLIENT_TIMEOUT` env
   var or with a new API function [[GH-2956](https://github.com/hashicorp/vault/pull/2956)]
 * api/cli: Client will now attempt to look up SRV records for the given Vault
   hostname [[GH-3035](https://github.com/hashicorp/vault/pull/3035)]
 * audit/socket: Enhance reconnection logic and don't require the connection to
   be established at unseal time [[GH-2934](https://github.com/hashicorp/vault/pull/2934)]
 * audit/file: Opportunistically try re-opening the file on error [[GH-2999](https://github.com/hashicorp/vault/pull/2999)]
 * auth/approle: Add role name to token metadata [[GH-2985](https://github.com/hashicorp/vault/pull/2985)]
 * auth/okta: Allow specifying `ttl`/`max_ttl` inside the mount [[GH-2915](https://github.com/hashicorp/vault/pull/2915)]
 * cli: Client timeout can now be adjusted with the `VAULT_CLIENT_TIMEOUT` env
   var [[GH-2956](https://github.com/hashicorp/vault/pull/2956)]
 * command/auth: Add `-token-only` flag to `vault auth` that returns only the
   token on stdout and does not store it via the token helper [[GH-2855](https://github.com/hashicorp/vault/pull/2855)]
 * core: CORS allowed origins can now be configured [[GH-2021](https://github.com/hashicorp/vault/pull/2021)]
 * core: Add metrics counters for audit log failures [[GH-2863](https://github.com/hashicorp/vault/pull/2863)]
 * cors: Allow setting allowed headers via the API instead of always using
   wildcard [[GH-3023](https://github.com/hashicorp/vault/pull/3023)]
 * secret/ssh: Allow specifying the key ID format using template values for CA
   type [[GH-2888](https://github.com/hashicorp/vault/pull/2888)]
 * server: Add `tls_client_ca_file` option for specifying a CA file to use for
   client certificate verification when `tls_require_and_verify_client_cert` is
   enabled [[GH-3034](https://github.com/hashicorp/vault/pull/3034)]
 * storage/cockroachdb: Add CockroachDB storage backend [[GH-2713](https://github.com/hashicorp/vault/pull/2713)]
 * storage/couchdb: Add CouchDB storage backend [[GH-2880](https://github.com/hashicorp/vault/pull/2880)]
 * storage/mssql: Add `max_parallel` [[GH-3026](https://github.com/hashicorp/vault/pull/3026)]
 * storage/postgresql: Add `max_parallel` [[GH-3026](https://github.com/hashicorp/vault/pull/3026)]
 * storage/postgresql: Improve listing speed [[GH-2945](https://github.com/hashicorp/vault/pull/2945)]
 * storage/s3: More efficient paging when an object has a lot of subobjects
   [[GH-2780](https://github.com/hashicorp/vault/pull/2780)]
 * sys/wrapping: Make `sys/wrapping/lookup` unauthenticated [[GH-3084](https://github.com/hashicorp/vault/pull/3084)]
 * sys/wrapping: Wrapped tokens now store the original request path of the data
   [[GH-3100](https://github.com/hashicorp/vault/pull/3100)]
 * telemetry: Add support for DogStatsD [[GH-2490](https://github.com/hashicorp/vault/pull/2490)]

BUG FIXES:

 * api/health: Don't treat standby `429` codes as an error [[GH-2850](https://github.com/hashicorp/vault/pull/2850)]
 * api/leases: Fix lease lookup returning lease properties at the top level
 * audit: Fix panic when audit logging a read operation on an asymmetric
   `transit` key [[GH-2958](https://github.com/hashicorp/vault/pull/2958)]
 * auth/approle: Fix panic when secret and cidr list not provided in role
   [[GH-3075](https://github.com/hashicorp/vault/pull/3075)]
 * auth/aws: Look up proper account ID on token renew [[GH-3012](https://github.com/hashicorp/vault/pull/3012)]
 * auth/aws: Store IAM header in all cases when it changes [[GH-3004](https://github.com/hashicorp/vault/pull/3004)]
 * auth/ldap: Verify given certificate is PEM encoded instead of failing
   silently [[GH-3016](https://github.com/hashicorp/vault/pull/3016)]
 * auth/token: Don't allow using the same token ID twice when manually
   specifying [[GH-2916](https://github.com/hashicorp/vault/pull/2916)]
 * cli: Fix issue with parsing keys that start with special characters [[GH-2998](https://github.com/hashicorp/vault/pull/2998)]
 * core: Relocated `sys/leases/renew` returns same payload as original
   `sys/leases` endpoint [[GH-2891](https://github.com/hashicorp/vault/pull/2891)]
 * secret/ssh: Fix panic when signing with incorrect key type [[GH-3072](https://github.com/hashicorp/vault/pull/3072)]
 * secret/totp: Ensure codes can only be used once. This makes some automated
   workflows harder but complies with the RFC. [[GH-2908](https://github.com/hashicorp/vault/pull/2908)]
 * secret/transit: Fix locking when creating a key with unsupported options
   [[GH-2974](https://github.com/hashicorp/vault/pull/2974)]

## 0.7.3 (June 7th, 2017)

SECURITY:

 * Cert auth backend now checks validity of individual certificates: In
   previous versions of Vault, validity (e.g. expiration) of individual leaf
   certificates added for authentication was not checked. This was done to make
   it easier for administrators to control lifecycles of individual
   certificates added to the backend, e.g. the authentication material being
   checked was access to that specific certificate's private key rather than
   all private keys signed by a CA. However, this behavior is often unexpected
   and as a result can lead to insecure deployments, so we are now validating
   these certificates as well.
 * App-ID path salting was skipped in 0.7.1/0.7.2: A regression in 0.7.1/0.7.2
   caused the HMACing of any App-ID information stored in paths (including
   actual app-IDs and user-IDs) to be unsalted and written as-is from the API.
   In 0.7.3 any such paths will be automatically changed to salted versions on
   access (e.g. login or read); however, if you created new app-IDs or user-IDs
   in 0.7.1/0.7.2, you may want to consider whether any users with access to
   Vault's underlying data store may have intercepted these values, and
   revoke/roll them.

DEPRECATIONS/CHANGES:

 * Step-Down is Forwarded: When a step-down is issued against a non-active node
   in an HA cluster, it will now forward the request to the active node.

FEATURES:

 * **ed25519 Signing/Verification in Transit with Key Derivation**: The
   `transit` backend now supports generating
   [ed25519](https://ed25519.cr.yp.to/) keys for signing and verification
   functionality. These keys support derivation, allowing you to modify the
   actual encryption key used by supplying a `context` value.
 * **Key Version Specification for Encryption in Transit**: You can now specify
   the version of a key you use to wish to generate a signature, ciphertext, or
   HMAC. This can be controlled by the `min_encryption_version` key
   configuration property.
 * **Replication Primary Discovery (Enterprise)**: Replication primaries will
   now advertise the addresses of their local HA cluster members to replication
   secondaries. This helps recovery if the primary active node goes down and
   neither service discovery nor load balancers are in use to steer clients.

IMPROVEMENTS:

 * api/health: Add Sys().Health() [[GH-2805](https://github.com/hashicorp/vault/pull/2805)]
 * audit: Add auth information to requests that error out [[GH-2754](https://github.com/hashicorp/vault/pull/2754)]
 * command/auth: Add `-no-store` option that prevents the auth command from
   storing the returned token into the configured token helper [[GH-2809](https://github.com/hashicorp/vault/pull/2809)]
 * core/forwarding: Request forwarding now heartbeats to prevent unused
   connections from being terminated by firewalls or proxies
 * plugins/databases: Add MongoDB as an internal database plugin [[GH-2698](https://github.com/hashicorp/vault/pull/2698)]
 * storage/dynamodb: Add a method for checking the existence of children,
   speeding up deletion operations in the DynamoDB storage backend [[GH-2722](https://github.com/hashicorp/vault/pull/2722)]
 * storage/mysql: Add max_parallel parameter to MySQL backend [[GH-2760](https://github.com/hashicorp/vault/pull/2760)]
 * secret/databases: Support listing connections [[GH-2823](https://github.com/hashicorp/vault/pull/2823)]
 * secret/databases: Support custom renewal statements in Postgres database
   plugin [[GH-2788](https://github.com/hashicorp/vault/pull/2788)]
 * secret/databases: Use the role name as part of generated credentials
   [[GH-2812](https://github.com/hashicorp/vault/pull/2812)]
 * ui (Enterprise): Transit key and secret browsing UI handle large lists better
 * ui (Enterprise): root tokens are no longer persisted
 * ui (Enterprise): support for mounting Database and TOTP secret backends

BUG FIXES:

 * auth/app-id: Fix regression causing loading of salts to be skipped
 * auth/aws: Improve EC2 describe instances performance [[GH-2766](https://github.com/hashicorp/vault/pull/2766)]
 * auth/aws: Fix lookup of some instance profile ARNs [[GH-2802](https://github.com/hashicorp/vault/pull/2802)]
 * auth/aws: Resolve ARNs to internal AWS IDs which makes lookup at various
   points (e.g. renewal time) more robust [[GH-2814](https://github.com/hashicorp/vault/pull/2814)]
 * auth/aws: Properly honor configured period when using IAM authentication
   [[GH-2825](https://github.com/hashicorp/vault/pull/2825)]
 * auth/aws: Check that a bound IAM principal is not empty (in the current
   state of the role) before requiring it match the previously authenticated
   client [[GH-2781](https://github.com/hashicorp/vault/pull/2781)]
 * auth/cert: Fix panic on renewal [[GH-2749](https://github.com/hashicorp/vault/pull/2749)]
 * auth/cert: Certificate verification for non-CA certs [[GH-2761](https://github.com/hashicorp/vault/pull/2761)]
 * core/acl: Prevent race condition when compiling ACLs in some scenarios
   [[GH-2826](https://github.com/hashicorp/vault/pull/2826)]
 * secret/database: Increase wrapping token TTL; in a loaded scenario it could
   be too short
 * secret/generic: Allow integers to be set as the value of `ttl` field as the
   documentation claims is supported [[GH-2699](https://github.com/hashicorp/vault/pull/2699)]
 * secret/ssh: Added host key callback to ssh client config [[GH-2752](https://github.com/hashicorp/vault/pull/2752)]
 * storage/s3: Avoid a panic when some bad data is returned [[GH-2785](https://github.com/hashicorp/vault/pull/2785)]
 * storage/dynamodb: Fix list functions working improperly on Windows [[GH-2789](https://github.com/hashicorp/vault/pull/2789)]
 * storage/file: Don't leak file descriptors in some error cases
 * storage/swift: Fix pre-v3 project/tenant name reading [[GH-2803](https://github.com/hashicorp/vault/pull/2803)]

## 0.7.2 (May 8th, 2017)

BUG FIXES:

 * audit: Fix auditing entries containing certain kinds of time values
   [[GH-2689](https://github.com/hashicorp/vault/pull/2689)]

## 0.7.1 (May 5th, 2017)

DEPRECATIONS/CHANGES:

 * LDAP Auth Backend: Group membership queries will now run as the `binddn`
   user when `binddn`/`bindpass` are configured, rather than as the
   authenticating user as was the case previously.

FEATURES:

 * **AWS IAM Authentication**: IAM principals can get Vault tokens
   automatically, opening AWS-based authentication to users, ECS containers,
   Lambda instances, and more. Signed client identity information retrieved
   using the AWS API `sts:GetCallerIdentity` is validated against the AWS STS
   service before issuing a Vault token. This backend is unified with the
   `aws-ec2` authentication backend under the name `aws`, and allows additional
   EC2-related restrictions to be applied during the IAM authentication; the
   previous EC2 behavior is also still available. [[GH-2441](https://github.com/hashicorp/vault/pull/2441)]
 * **MSSQL Physical Backend**: You can now use Microsoft SQL Server as your
   Vault physical data store [[GH-2546](https://github.com/hashicorp/vault/pull/2546)]
 * **Lease Listing and Lookup**: You can now introspect a lease to get its
   creation and expiration properties via `sys/leases/lookup`; with `sudo`
   capability you can also list leases for lookup, renewal, or revocation via
   that endpoint. Various lease functions (renew, revoke, revoke-prefix,
   revoke-force) have also been relocated to `sys/leases/`, but they also work
   at the old paths for compatibility. Reading (but not listing) leases via
   `sys/leases/lookup` is now a part of the current `default` policy. [[GH-2650](https://github.com/hashicorp/vault/pull/2650)]
 * **TOTP Secret Backend**: You can now store multi-factor authentication keys
   in Vault and use the API to retrieve time-based one-time use passwords on
   demand. The backend can also be used to generate a new key and validate
   passwords generated by that key. [[GH-2492](https://github.com/hashicorp/vault/pull/2492)]
 * **Database Secret Backend & Secure Plugins (Beta)**: This new secret backend
   combines the functionality of the MySQL, PostgreSQL, MSSQL, and Cassandra
   backends. It also provides a plugin interface for extendability through
   custom databases. [[GH-2200](https://github.com/hashicorp/vault/pull/2200)]

IMPROVEMENTS:

 * auth/cert: Support for constraints on subject Common Name and DNS/email
   Subject Alternate Names in certificates [[GH-2595](https://github.com/hashicorp/vault/pull/2595)]
 * auth/ldap: Use the binding credentials to search group membership rather
   than the user credentials [[GH-2534](https://github.com/hashicorp/vault/pull/2534)]
 * cli/revoke: Add `-self` option to allow revoking the currently active token
   [[GH-2596](https://github.com/hashicorp/vault/pull/2596)]
 * core: Randomize x coordinate in Shamir shares [[GH-2621](https://github.com/hashicorp/vault/pull/2621)]
 * replication: Fix a bug when enabling `approle` on a primary before
   secondaries were connected
 * replication: Add heartbeating to ensure firewalls don't kill connections to
   primaries
 * secret/pki: Add `no_store` option that allows certificates to be issued
   without being stored. This removes the ability to look up and/or add to a
   CRL but helps with scaling to very large numbers of certificates. [[GH-2565](https://github.com/hashicorp/vault/pull/2565)]
 * secret/pki: If used with a role parameter, the `sign-verbatim/<role>`
   endpoint honors the values of `generate_lease`, `no_store`, `ttl` and
   `max_ttl` from the given role [[GH-2593](https://github.com/hashicorp/vault/pull/2593)]
 * secret/pki: Add role parameter `allow_glob_domains` that enables defining
   names in `allowed_domains` containing `*` glob patterns [[GH-2517](https://github.com/hashicorp/vault/pull/2517)]
 * secret/pki: Update certificate storage to not use characters that are not
   supported on some filesystems [[GH-2575](https://github.com/hashicorp/vault/pull/2575)]
 * storage/etcd3: Add `discovery_srv` option to query for SRV records to find
   servers [[GH-2521](https://github.com/hashicorp/vault/pull/2521)]
 * storage/s3: Support `max_parallel` option to limit concurrent outstanding
   requests [[GH-2466](https://github.com/hashicorp/vault/pull/2466)]
 * storage/s3: Use pooled transport for http client [[GH-2481](https://github.com/hashicorp/vault/pull/2481)]
 * storage/swift: Allow domain values for V3 authentication [[GH-2554](https://github.com/hashicorp/vault/pull/2554)]
 * tidy: Improvements to `auth/token/tidy` and `sys/leases/tidy` to handle more
   cleanup cases [[GH-2452](https://github.com/hashicorp/vault/pull/2452)]

BUG FIXES:

 * api: Respect a configured path in Vault's address [[GH-2588](https://github.com/hashicorp/vault/pull/2588)]
 * auth/aws-ec2: New bounds added as criteria to allow role creation [[GH-2600](https://github.com/hashicorp/vault/pull/2600)]
 * auth/ldap: Don't lowercase groups attached to users [[GH-2613](https://github.com/hashicorp/vault/pull/2613)]
 * cli: Don't panic if `vault write` is used with the `force` flag but no path
   [[GH-2674](https://github.com/hashicorp/vault/pull/2674)]
 * core: Help operations should request forward since standbys may not have
   appropriate info [[GH-2677](https://github.com/hashicorp/vault/pull/2677)]
 * replication: Fix enabling secondaries when certain mounts already existed on
   the primary
 * secret/mssql: Update mssql driver to support queries with colons [[GH-2610](https://github.com/hashicorp/vault/pull/2610)]
 * secret/pki: Don't lowercase O/OU values in certs [[GH-2555](https://github.com/hashicorp/vault/pull/2555)]
 * secret/pki: Don't attempt to validate IP SANs if none are provided [[GH-2574](https://github.com/hashicorp/vault/pull/2574)]
 * secret/ssh: Don't automatically lowercase principles in issued SSH certs
   [[GH-2591](https://github.com/hashicorp/vault/pull/2591)]
 * storage/consul: Properly handle state events rather than timing out
   [[GH-2548](https://github.com/hashicorp/vault/pull/2548)]
 * storage/etcd3: Ensure locks are released if client is improperly shut down
   [[GH-2526](https://github.com/hashicorp/vault/pull/2526)]

## 0.7.0 (March 21th, 2017)

SECURITY:

 * Common name not being validated when `exclude_cn_from_sans` option used in
   `pki` backend: When using a role in the `pki` backend that specified the
   `exclude_cn_from_sans` option, the common name would not then be properly
   validated against the role's constraints. This has been fixed. We recommend
   any users of this feature to upgrade to 0.7 as soon as feasible.

DEPRECATIONS/CHANGES:

 * List Operations Always Use Trailing Slash: Any list operation, whether via
   the `GET` or `LIST` HTTP verb, will now internally canonicalize the path to
   have a trailing slash. This makes policy writing more predictable, as it
   means clients will no longer work or fail based on which client they're
   using or which HTTP verb they're using. However, it also means that policies
   allowing `list` capability must be carefully checked to ensure that they
   contain a trailing slash; some policies may need to be split into multiple
   stanzas to accommodate.
 * PKI Defaults to Unleased Certificates: When issuing certificates from the
   PKI backend, by default, no leases will be issued. If you want to manually
   revoke a certificate, its serial number can be used with the `pki/revoke`
   endpoint. Issuing leases is still possible by enabling the `generate_lease`
   toggle in PKI role entries (this will default to `true` for upgrades, to
   keep existing behavior), which will allow using lease IDs to revoke
   certificates. For installations issuing large numbers of certificates (tens
   to hundreds of thousands, or millions), this will significantly improve
   Vault startup time since leases associated with these certificates will not
   have to be loaded; however note that it also means that revocation of a
   token used to issue<|MERGE_RESOLUTION|>--- conflicted
+++ resolved
@@ -35,12 +35,8 @@
 * secrets/database/mysql: Fix inconsistent query parameter names: {{name}} or {{username}} for
   different queries. Now it allows for either for backwards compatibility [[GH-8240](https://github.com/hashicorp/vault/pull/8240)]
 * secrets/database/postgres: Fix inconsistent query parameter names: {{name}} or {{username}} for
-<<<<<<< HEAD
   different queries. Now it allows for either for backwards compatibility [[GH-8240](https://github.com/hashicorp/vault/pull/8240)]
-=======
-  different queries. Now it allows for either for backwards compatibility [GH-8240]
-* secrets/pki: Support FQDNs in DNS Name [GH-8288]
->>>>>>> 473c5d94
+* secrets/pki: Support FQDNs in DNS Name [[GH-8288](https://github.com/hashicorp/vault/pull/8288)]
 
 
 ## 1.3.3 (Unreleased)
